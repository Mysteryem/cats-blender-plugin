# cats-blender-plugin

A tool designed to shorten steps needed to import and optimize MMD models into VRChat

Development branch: ![](https://api.travis-ci.org/michaeldegroot/cats-blender-plugin.svg?branch=development)

Master branch: ![](https://api.travis-ci.org/michaeldegroot/cats-blender-plugin.svg?branch=master)

## Features
 - Optimizing armature with one click!
 - Creating mouth visemes
 - Creating eye tracking
 - Creating texture atlas
 - Creating root bones for Dynamic Bones
 - Translating shape keys, bones, textures, materials and meshes
 - Auto updater

*More to come!*

## Installation
1. download the plugin: [Cats Blender Plugin](https://github.com/michaeldegroot/cats-blender-plugin/archive/master.zip)

2. Install the the addon in blender like so:

![](https://i.imgur.com/eZV1zrs.gif)

3. Check your 3d view and there should be a new menu item called **CATS** ....w00t

![](https://i.imgur.com/ItJLtNJ.png)

4. If you need help figuring out how to use the tool:

[![VRChat - Cat's Blender Plugin Overview](https://img.youtube.com/vi/0gu0kEj2xwA/0.jpg)](https://www.youtube.com/watch?v=0gu0kEj2xwA)


## Code contributors:
 - Hotox
 - Shotariya
 - Neitri


## Armature
![](https://i.imgur.com/iGiTotp.png)

A vastly improved combination of Neitri and Shotariya's blender plugins, it tries to fix and optimize the armature with one click.

##### Fix armature
Fixes your armature automatically by:
 - Reparenting bones
 - Removing unnecessary bones
 - Renaming objects and bones
 - Mixing weight paints
 - Rotating the hips
 - Joining meshes
 - Removing rigidbodies and joints
 - Removing bone constraints
 - Deleting unused vertex groups

##### Delete zero weight bones
Cleans up the bones hierarchy, because MMD models usually come with a lot of extra bones that don't directly affect any vertices.

##### Join meshes
Joins all meshes

##### Mix weights
Deletes the selected bones and adds their weight to their respective parents.


## Translation

![](https://i.imgur.com/fkZRIry.png)

**Can translate certain entities from any language to english** Works by sending a request to the Google translate service. This feature can be slow for entities with a large amount of items.


## Eye tracking
![](https://i.imgur.com/yw8INDO.png)
![](https://i.imgur.com/n0tECB0.png)

**Eye tracking is used to artificially track someone when they come close to you**
It's a good idea to check the eye movement in pose mode after this operation to check the validity of the automatic eye tracking creation.

### Properties

##### Mesh
The mesh with the eyes vertex groups

##### Head
Head bone name

##### Left eye
Eye bone left name

##### Right eye
Eye bone right name

##### Blink left
The name of the shape key that controls wink left

##### Blink right
The name of the shape key that controls wink right

##### Lowerlid left
The name of the shape key that controls lowerlid left

##### Lowerlid right
The name of the shape key that controls lowerlid right

##### Disable Eye Blinking
Disables eye blinking. Useful if you only want eye movement.

##### Disable Eye Movement
Disables eye movement. Useful if you only want blinking. **IMPORTANT:** Do your decimation first if you check this!

##### Eye Movement Speed
Configure eye movement speed


## Mouth visemes
![](https://i.imgur.com/z6imAYn.png)

**Mouth visemes are used to show more realistic mouth movement in-game when talking over the microphone**
The script generates 15 shape keys from the 3 shape keys you specified. It uses the mouth visemes A, OH and CH to generate this output.
*This is still an experimental feature and will be fine tuned over the course of time*

### Properties

##### Mesh
The mesh with the mouth shape keys

##### Viseme AA
Shape key containing mouth movement that looks like someone is saying "aa"

##### Viseme OH
Shape key containing mouth movement that looks like someone is saying "oh"

##### Viseme CH
Shape key containing mouth movement that looks like someone is saying "ch". Opened lips and clenched teeth

##### Shape key mix intensity
Controls the strength in the creation of the shape keys. Lower for less mouth movement strength.


## Bone parenting

![](https://i.imgur.com/mgadT4R.png)

**Useful for Dynamic Bones where it is ideal to have one root bone full of child bones**
This works by checking all bones and trying to figure out if they can be grouped together, which will appear in a list for you to choose from. After satisfied with the selection of this group you can then press 'Parent bones' and the child bones will be parented to a new bone named RootBone_xyz

##### To parent
This is a list of bones that look like they could be parented together to a root bone. Select a group of bones from the list and press "Parent bones"

##### Refresh list
This will clear the group bones list cache and rebuild it, useful if bones have changed or your model

##### Parent bones
This will start the parent process


## Texture atlas
![](https://i.imgur.com/qiD9jAA.png)

**Texture atlas is the process of combining multiple textures into one to save processing power to render one's model**
If you are unsure about what to do with the margin and angle setting, then leave it default. The most important setting here is texture size and target mesh.

### Properties

##### Margin
Margin to reduce bleed of adjacent islands

##### Angle
Lower for more projection groups, higher for less distortion

##### Texture size
Lower for faster bake time, higher for more detail.

##### Area Weight
Weight projections vector by faces with larger areas

##### Target mesh
The mesh that you want to create an atlas from

##### Disable multiple textures
Texture baking and multiple textures per material can look weird in the end result. Check this box if you are experiencing this.
**If any experienced blender user can tell me how to fix this more elegantly please do let me know!**


## Update Plugin
There is an auto updater in the plugin so you don't have to keep checking for new version. This is how to check for updates:

![](https://i.imgur.com/LbO7Xst.gif)


## Changelog

<<<<<<< HEAD
#### 0.2.0
- Added: Optimize: A new panel that includes a material and atlassing sub menu
- Added: Optimize: Material sub menu; here you can combine the same materials into one and enable one texture per material
- Added: Armature: More models are now compatible  (if not yours doesn't get fixed please send us privately the zipped .blend file)
=======
#### 0.2
- Added: Armature: More models are now compatible (if not yours doesn't get fixed please send us privately the zipped .blend file)
- Added: New Material category in the panel Optimization
- Added: Material: New "Combine Same Materials" button. This significantly reduced draw calls on some models
- Added: Material: New "One Material Texture" button. This disables unused texture slots on the same material
>>>>>>> 01d64322
- Changed: Completely reworked eye tracking! You can now test how eye tracking will look like
- Changed: Reworked bone translation, it's much faster and better now!
- Changed: Armature: Now deletes bone groups (they are a color function, nobody's using that)
- Changed: Armature: Joining meshes now correctly reorders existing vrc shape keys
- Fixed: A bug where the mouth would open and close in certain positions in VRChat
- Fixed: A stash full of bugs

#### 0.1.0
- Changed: New versioning scheme in order to better handle hotfixes
- Fixed: Eye tracking shape keys being in the wrong order
- Fixed: One bone being weight mixed incorrectly
- Fixed: Two more bugs

#### 0.0.9
 - Added: Armature: Now fixes a lot more models (if not yours doesn't get fixed please send us privately the zipped .blend file)
 - Added: Armature: Added some button descriptions
 - Added: Armature: Added "Join meshes" button
 - Added: Armature: Added "Delete Bones and add Weights to Parents" button
 - Fixed: Armature: Weird issue where pressing the fix armature button two times would actually work instead of once
 - Fixed: Visemes and Eye Tracking: Created shape keys were empty when the selected ones were already correctly named
 - Fixed: Visemes and Eye Tracking: Shape keys could be deleted on Blender export if decimation was done afterwards
 - Fixed: A whole bucket full of bugs
 - Changed: The plugin "mmd_tools" is no longer required
 - Changed: Translation: Temporarily removed "Textures" button as it's translations currently have no effect
 - Changed: Visemes and Eye Tracking: Reduced time for shape key creation significantly for models with high shape key count

See the full changelog [here](https://github.com/michaeldegroot/cats-blender-plugin/releases).


## Roadmap
 - MOAR updates on the armature code
 - Texture translation should have an option to rename the filename also
 - Automatic lower lid creation for eye tracking
 - Manual bone selection button for root bones


## Feedback
Do you love this plugin or have you found a bug?
Post a response in this thread or send your feedback to the official discord server of the plugin for real-time communication: https://discord.gg/f8yZGnv and look for people with the developer role ;)<|MERGE_RESOLUTION|>--- conflicted
+++ resolved
@@ -194,18 +194,11 @@
 
 ## Changelog
 
-<<<<<<< HEAD
 #### 0.2.0
-- Added: Optimize: A new panel that includes a material and atlassing sub menu
-- Added: Optimize: Material sub menu; here you can combine the same materials into one and enable one texture per material
-- Added: Armature: More models are now compatible  (if not yours doesn't get fixed please send us privately the zipped .blend file)
-=======
-#### 0.2
 - Added: Armature: More models are now compatible (if not yours doesn't get fixed please send us privately the zipped .blend file)
 - Added: New Material category in the panel Optimization
 - Added: Material: New "Combine Same Materials" button. This significantly reduced draw calls on some models
 - Added: Material: New "One Material Texture" button. This disables unused texture slots on the same material
->>>>>>> 01d64322
 - Changed: Completely reworked eye tracking! You can now test how eye tracking will look like
 - Changed: Reworked bone translation, it's much faster and better now!
 - Changed: Armature: Now deletes bone groups (they are a color function, nobody's using that)
