import os
import bpy
import time
import json
import urllib
import shutil
import pathlib
import zipfile
import addon_utils
from threading import Thread
from collections import OrderedDict
from bpy.app.handlers import persistent
from .translations import t

no_ver_check = False
fake_update = False

is_checking_for_update = False
checked_on_startup = False
version_list = None
current_version = []
current_version_str = ''
update_needed = False
latest_version = None
latest_version_str = ''
used_updater_panel = False
update_finished = False
remind_me_later = False
is_ignored_version = False

confirm_update_to = ''

show_error = ''

main_dir = os.path.dirname(__file__)
downloads_dir = os.path.join(main_dir, "downloads")
resources_dir = os.path.join(main_dir, "resources")
ignore_ver_file = os.path.join(resources_dir, "ignore_version.txt")
no_auto_ver_check_file = os.path.join(resources_dir, "no_auto_ver_check.txt")

# Get package name, important for panel in user preferences
package_name = ''
for mod in addon_utils.modules():
    if mod.bl_info['name'] == 'Cats Blender Plugin':
        package_name = mod.__name__

# Icons for UI
ICON_URL = 'URL'
if bpy.app.version < (2, 79, 9):
    ICON_URL = 'LOAD_FACTORY'


class CheckForUpdateButton(bpy.types.Operator):
    bl_idname = 'cats_updater.check_for_update'
    bl_label = t('CheckForUpdateButton.label')
    bl_description = t('CheckForUpdateButton.desc')
    bl_options = {'INTERNAL'}

    @classmethod
    def poll(cls, context):
        return not is_checking_for_update

    def execute(self, context):
        global used_updater_panel
        used_updater_panel = True
        check_for_update_background()
        return {'FINISHED'}


class UpdateToLatestButton(bpy.types.Operator):
    bl_idname = 'cats_updater.update_latest'
    bl_label = t('UpdateToLatestButton.label')
    bl_description = t('UpdateToLatestButton.desc')
    bl_options = {'INTERNAL'}

    @classmethod
    def poll(cls, context):
        return update_needed

    def execute(self, context):
        global confirm_update_to, used_updater_panel
        confirm_update_to = 'latest'
        used_updater_panel = True

        bpy.ops.cats_updater.confirm_update_panel('INVOKE_DEFAULT')
        return {'FINISHED'}


class UpdateToSelectedButton(bpy.types.Operator):
    bl_idname = 'cats_updater.update_selected'
    bl_label = 'Update to Selected version'
    bl_description = 'Updates CATS to the selected version'
    bl_options = {'INTERNAL'}

    @classmethod
    def poll(cls, context):
        if is_checking_for_update or not version_list:
            return False
        return True

    def execute(self, context):
        global confirm_update_to, used_updater_panel
        confirm_update_to = context.scene.cats_updater_version_list
        used_updater_panel = True

        bpy.ops.cats_updater.confirm_update_panel('INVOKE_DEFAULT')
        return {'FINISHED'}


class UpdateToDevButton(bpy.types.Operator):
    bl_idname = 'cats_updater.update_dev'
    bl_label = t('UpdateToDevButton.label')
    bl_description = t('UpdateToDevButton.desc')
    bl_options = {'INTERNAL'}

    def execute(self, context):
        global confirm_update_to, used_updater_panel
        confirm_update_to = 'dev'
        used_updater_panel = True

        bpy.ops.cats_updater.confirm_update_panel('INVOKE_DEFAULT')
        return {'FINISHED'}


class RemindMeLaterButton(bpy.types.Operator):
    bl_idname = 'cats_updater.remind_me_later'
    bl_label = t('RemindMeLaterButton.label')
    bl_description = t('RemindMeLaterButton.desc')
    bl_options = {'INTERNAL'}

    def execute(self, context):
        global remind_me_later
        remind_me_later = True
        self.report({'INFO'}, t('RemindMeLaterButton.success'))
        return {'FINISHED'}


class IgnoreThisVersionButton(bpy.types.Operator):
    bl_idname = 'cats_updater.ignore_this_version'
    bl_label = t('IgnoreThisVersionButton.label')
    bl_description = t('IgnoreThisVersionButton.desc')
    bl_options = {'INTERNAL'}

    def execute(self, context):
        set_ignored_version()
        self.report({'INFO'}, t('IgnoreThisVersionButton.success', name=latest_version_str))
        return {'FINISHED'}


class ShowPatchnotesPanel(bpy.types.Operator):
    bl_idname = 'cats_updater.show_patchnotes'
    bl_label = t('ShowPatchnotesPanel.label')
    bl_description = t('ShowPatchnotesPanel.desc')
    bl_options = {'INTERNAL'}

    @classmethod
    def poll(cls, context):
        if is_checking_for_update or not version_list:
            return False
        return True

    def execute(self, context):
        return {'FINISHED'}

    def invoke(self, context, event):
        global used_updater_panel
        used_updater_panel = True
        dpi_value = get_user_preferences().system.dpi
        return context.window_manager.invoke_props_dialog(self, width=dpi_value * 8.2)

    def check(self, context):
        # Important for changing options
        return True

    def draw(self, context):
        layout = self.layout
        col = layout.column(align=True)

        row = col.row(align=True)
        row.prop(context.scene, 'cats_updater_version_list')

        if context.scene.cats_updater_version_list:
            version = version_list.get(context.scene.cats_updater_version_list)

            col.separator()
            row = col.row(align=True)
            row.label(text=t('ShowPatchnotesPanel.releaseDate', date=version[2]))

            col.separator()
            for line in version[1].replace('**', '').split('\r\n'):
                row = col.row(align=True)
                row.scale_y = 0.75
                row.label(text=line)

        col.separator()


class ConfirmUpdatePanel(bpy.types.Operator):
    bl_idname = 'cats_updater.confirm_update_panel'
    bl_label = t('ConfirmUpdatePanel.label')
    bl_description = t('ConfirmUpdatePanel.desc')
    bl_options = {'INTERNAL'}

    show_patchnotes = False

    def execute(self, context):
        print('UPDATE TO ' + confirm_update_to)
        if confirm_update_to == 'dev':
            update_now(dev=True)
        elif confirm_update_to == 'latest':
            update_now(latest=True)
        else:
            update_now(version=confirm_update_to)
        return {'FINISHED'}

    def invoke(self, context, event):
        dpi_value = get_user_preferences().system.dpi
        return context.window_manager.invoke_props_dialog(self, width=dpi_value * 4.1)

    def check(self, context):
        # Important for changing options
        return True

    def draw(self, context):
        layout = self.layout
        col = layout.column(align=True)

        version_str = confirm_update_to
        if confirm_update_to == 'latest':
            version_str = latest_version_str
        elif confirm_update_to == 'dev':
            version_str = 'Development'

        col.separator()
        row = col.row(align=True)
        row.label(text='Version: ' + version_str)

        if confirm_update_to == 'dev':
            col.separator()
            col.separator()
            row = col.row(align=True)
            row.scale_y = 0.75
            row.label(text=t('ConfirmUpdatePanel.warn.dev1'))
            row = col.row(align=True)
            row.scale_y = 0.75
            row.label(text=t('ConfirmUpdatePanel.warn.dev2'))
            row = col.row(align=True)
            row.scale_y = 0.75
            row.label(text=t('ConfirmUpdatePanel.warn.dev3'))
            row = col.row(align=True)
            row.scale_y = 0.75
            row.label(text=t('ConfirmUpdatePanel.warn.dev4'))
            row = col.row(align=True)
            row.scale_y = 0.75
            row.label(text='ConfirmUpdatePanel.warn.dev5')

        else:
            row.operator(ShowPatchnotesPanel.bl_idname, text=t('ConfirmUpdatePanel.ShowPatchnotesPanel.label'))

        col.separator()
        col.separator()
        # col.separator()
        row = col.row(align=True)
        row.scale_y = 0.65
        # row.label(text='Update now to ' + version_str + ':', icon=ICON_URL)
        row.label(text=t('ConfirmUpdatePanel.updateNow'), icon=ICON_URL)


class UpdateCompletePanel(bpy.types.Operator):
    bl_idname = 'cats_updater.update_complete_panel'
    bl_label = t('UpdateCompletePanel.label')
    bl_description = t('UpdateCompletePanel.desc')
    bl_options = {'INTERNAL'}

    show_patchnotes = False

    def execute(self, context):
        return {'FINISHED'}

    def invoke(self, context, event):
        dpi_value = get_user_preferences().system.dpi
        return context.window_manager.invoke_props_dialog(self, width=dpi_value * 4.1)

    def check(self, context):
        # Important for changing options
        return True

    def draw(self, context):
        layout = self.layout
        col = layout.column(align=True)

        if update_finished:
            row = col.row(align=True)
            row.scale_y = 0.9
            row.label(text=t('UpdateCompletePanel.success1'), icon='FILE_TICK')

            row = col.row(align=True)
            row.scale_y = 0.9
            row.label(text=t('UpdateCompletePanel.success2'), icon='BLANK1')
        else:
            row = col.row(align=True)
            row.scale_y = 0.9
            row.label(text=t('UpdateCompletePanel.failure1'), icon='CANCEL')

            row = col.row(align=True)
            row.scale_y = 0.9
            row.label(text=t('UpdateCompletePanel.failure2'), icon='BLANK1')


class UpdateNotificationPopup(bpy.types.Operator):
    bl_idname = 'cats_updater.update_notification_popup'
    bl_label = t('UpdateNotificationPopup.label')
    bl_description = t('UpdateNotificationPopup.desc')
    bl_options = {'INTERNAL'}

    def execute(self, context):
        action = context.scene.cats_update_action
        if action == 'UPDATE':
            update_now(latest=True)
        elif action == 'IGNORE':
            set_ignored_version()
        else:
            # Remind later aka defer
            global remind_me_later
            remind_me_later = True
        ui_refresh()
        return {'FINISHED'}

    def invoke(self, context, event):
        dpi_value = get_user_preferences().system.dpi
        return context.window_manager.invoke_props_dialog(self, width=dpi_value * 4.6)

    # def invoke(self, context, event):
    #     return context.window_manager.invoke_props_dialog(self)

    def check(self, context):
        # Important for changing options
        return True

    def draw(self, context):
        layout = self.layout
        col = layout.column(align=True)

        row = layout_split(col, factor=0.55, align=True)
        row.scale_y = 1.05
        row.label(text=t('UpdateNotificationPopup.newUpdate', name=latest_version_str), icon='SOLO_ON')
        row.operator(ShowPatchnotesPanel.bl_idname, text=t('UpdateNotificationPopup.ShowPatchnotesPanel.label'))

        col.separator()
        col.separator()
        col.separator()
        row = col.row(align=True)
        row.prop(context.scene, 'cats_update_action', expand=True)


def check_for_update_background(check_on_startup=False):
    global is_checking_for_update, checked_on_startup
    if check_on_startup and checked_on_startup:
        # print('ALREADY CHECKED ON STARTUP')
        return
    if is_checking_for_update:
        # print('ALREADY CHECKING')
        return

    checked_on_startup = True

    if check_on_startup and os.path.isfile(no_auto_ver_check_file):
        print('AUTO CHECK DISABLED VIA FILE')
        return

    is_checking_for_update = True

    thread = Thread(target=check_for_update, args=[])
    thread.start()


def check_for_update():
    print('Checking for Cats update...')

    # Get all releases from Github
<<<<<<< HEAD
    if not get_github_releases('Darkblader24') and not get_github_releases('michaeldegroot'):
        finish_update_checking(error=t('check_for_update.cantCheck'))
=======
    if not get_github_releases('Darkblader24') and not get_github_releases('GiveMeAllYourCats'):
        finish_update_checking(error='Could not check for updates, try again later')
>>>>>>> 1dc29a73
        return

    # Check if an update is needed
    global update_needed, is_ignored_version
    update_needed = check_for_update_available()
    is_ignored_version = check_ignored_version()

    # Update needed, show the notification popup if it wasn't checked through the UI
    if update_needed:
        print('Update found!')
        if not used_updater_panel and not is_ignored_version:
            prepare_to_show_update_notification()
    else:
        print('No update found.')

    # Finish update checking, update the UI
    finish_update_checking()


def get_github_releases(repo):
    global version_list
    version_list = OrderedDict()

    if fake_update:
        print('FAKE INSTALL!')

        version = 'v-99-99-99'
        version_tag = version.replace('-', '.')
        if version_tag.startswith('v.'):
            version_tag = version_tag[2:]
        if version_tag.startswith('v'):
            version_tag = version_tag[1:]

        version_list[version_tag] = ['', 'Put exiting new stuff here', 'Today']
        version_list['12.34.56.78'] = ['', 'Nothing new to see', 'A week ago probably']
        return True

    try:
        with urllib.request.urlopen('https://api.github.com/repos/' + repo + '/cats-blender-plugin/releases') as url:
            data = json.loads(url.read().decode())
    except urllib.error.URLError:
        print('URL ERROR')
        return False
    if not data:
        return False

    for version in data:
        if 'yanked' in version.get('name').lower() or version_list.get(version.get('tag_name')):
            continue

        version_tag = version.get('tag_name').replace('-', '.')
        if version_tag.startswith('v.'):
            version_tag = version_tag[2:]
        if version_tag.startswith('v'):
            version_tag = version_tag[1:]

        version_list[version_tag] = [version.get('zipball_url'), version.get('body'), version.get('published_at').split('T')[0]]

    # for version, info in version_list.items():
    #     print(version, info[0], info[2])

    return True


def check_for_update_available():
    if not version_list:
        return False

    global latest_version, latest_version_str
    latest_version = []
    for version in version_list.keys():
        latest_version_str = version
        for i in version.split('.'):
            if i.isdigit():
                latest_version.append(int(i))
        if latest_version:
            break

    # print(latest_version, '>', current_version)
    if latest_version > current_version:
        return True


def finish_update_checking(error=''):
    global is_checking_for_update, show_error
    is_checking_for_update = False

    # Only show error if the update panel was used before
    if used_updater_panel:
        show_error = error

    ui_refresh()


def ui_refresh():
    # A way to refresh the ui
    refreshed = False
    while not refreshed:
        if hasattr(bpy.data, 'window_managers'):
            for windowManager in bpy.data.window_managers:
                for window in windowManager.windows:
                    for area in window.screen.areas:
                        area.tag_redraw()
            refreshed = True
            # print('Refreshed UI')
        else:
            time.sleep(0.5)


def get_update_post():
    if hasattr(bpy.app.handlers, 'scene_update_post'):
        return bpy.app.handlers.scene_update_post
    else:
        return bpy.app.handlers.depsgraph_update_post


def prepare_to_show_update_notification():
    # This is necessary to show a popup directly after startup
    # You will get a nasty error otherwise
    # This will add the function to the scene_update_post and it will be executed every frame. that's why it needs to be removed again asap
    # print('PREPARE TO SHOW UI')
    if show_update_notification not in get_update_post():
        get_update_post().append(show_update_notification)


@persistent
def show_update_notification(scene):  # One argument in necessary for some reason
    # print('SHOWING UI NOW!!!!')

    # # Immediately remove this from handlers again
    if show_update_notification in get_update_post():
        get_update_post().remove(show_update_notification)

    # Show notification popup
    atr = UpdateNotificationPopup.bl_idname.split(".")
    getattr(getattr(bpy.ops, atr[0]), atr[1])('INVOKE_DEFAULT')


def update_now(version=None, latest=False, dev=False):
    if fake_update:
        finish_update()
        return
    if dev:
        print('UPDATE TO DEVELOPMENT')
        update_link = 'https://github.com/michaeldegroot/cats-blender-plugin/archive/development.zip'
    elif latest or not version:
        print('UPDATE TO ' + latest_version_str)
        update_link = version_list.get(latest_version_str)[0]
        bpy.context.scene.cats_updater_version_list = latest_version_str
    else:
        print('UPDATE TO ' + version)
        update_link = version_list[version][0]

    download_file(update_link)


def download_file(update_url):
    # Load all the directories and files
    update_zip_file = os.path.join(downloads_dir, "cats-update.zip")

    # Remove existing download folder
    if os.path.isdir(downloads_dir):
        print("DOWNLOAD FOLDER EXISTED")
        shutil.rmtree(downloads_dir)

    # Create download folder
    pathlib.Path(downloads_dir).mkdir(exist_ok=True)

    # Download zip
    print('DOWNLOAD FILE')
    try:
        urllib.request.urlretrieve(update_url, update_zip_file)
    except urllib.error.URLError:
        print("FILE COULD NOT BE DOWNLOADED")
        shutil.rmtree(downloads_dir)
        finish_update(error=t('download_file.cantConnect'))
        return
    print('DOWNLOAD FINISHED')

    # If zip is not downloaded, abort
    if not os.path.isfile(update_zip_file):
        print("ZIP NOT FOUND!")
        shutil.rmtree(downloads_dir)
        finish_update(error=t('download_file.cantFindZip'))
        return

    # Extract the downloaded zip
    print('EXTRACTING ZIP')
    with zipfile.ZipFile(update_zip_file, "r") as zip_ref:
        zip_ref.extractall(downloads_dir)
    print('EXTRACTED')

    # Delete the extracted zip file
    print('REMOVING ZIP FILE')
    os.remove(update_zip_file)

    # Detect the extracted folders and files
    print('SEARCHING FOR INIT 1')

    def searchInit(path):
        print('SEARCHING IN ' + path)
        files = os.listdir(path)
        if "__init__.py" in files:
            print('FOUND')
            return path
        folders = [f for f in os.listdir(path) if os.path.isdir(os.path.join(path, f))]
        if len(folders) != 1:
            print(len(folders), 'FOLDERS DETECTED')
            return None
        print('GOING DEEPER')
        return searchInit(os.path.join(path, folders[0]))

    print('SEARCHING FOR INIT 2')
    extracted_zip_dir = searchInit(downloads_dir)
    if not extracted_zip_dir:
        print("INIT NOT FOUND!")
        shutil.rmtree(downloads_dir)
        # finish_reloading()
        finish_update(error=t('download_file.cantFindCATS'))
        return

    # Remove old addon files
    clean_addon_dir()

    # Move the extracted files to their correct places
    def move_files(from_dir, to_dir):
        print('MOVE FILES TO DIR:', to_dir)
        files = os.listdir(from_dir)
        for file in files:
            file_dir = os.path.join(from_dir, file)
            target_dir = os.path.join(to_dir, file)
            print('MOVE', file_dir)

            # If file exists
            if os.path.isfile(file_dir) and os.path.isfile(target_dir):
                os.remove(target_dir)
                shutil.move(file_dir, to_dir)
                print('REMOVED AND MOVED', file)

            elif os.path.isdir(file_dir) and os.path.isdir(target_dir):
                move_files(file_dir, target_dir)

            else:
                shutil.move(file_dir, to_dir)
                print('MOVED', file)

    move_files(extracted_zip_dir, main_dir)

    # Delete download folder
    print('DELETE DOWNLOADS DIR')
    shutil.rmtree(downloads_dir)

    # Finish the update
    finish_update()


def finish_update(error=''):
    global update_finished, show_error
    show_error = error

    if not error:
        update_finished = True

    bpy.ops.cats_updater.update_complete_panel('INVOKE_DEFAULT')
    ui_refresh()
    print("UPDATE DONE!")


def clean_addon_dir():
    print("CLEAN ADDON FOLDER")

    # first remove root files and folders (except update folder, important folders and resource folder)
    files = [f for f in os.listdir(main_dir) if os.path.isfile(os.path.join(main_dir, f))]
    folders = [f for f in os.listdir(main_dir) if os.path.isdir(os.path.join(main_dir, f))]

    for f in files:
        file = os.path.join(main_dir, f)
        try:
            os.remove(file)
            print("Clean removing file {}".format(file))
        except OSError:
            print("Failed to pre-remove file " + file)

    for f in folders:
        folder = os.path.join(main_dir, f)
        if f.startswith('.') or f == 'resources' or f == 'downloads':
            continue

        try:
            shutil.rmtree(folder)
            print("Clean removing folder and contents {}".format(folder))
        except OSError:
            print("Failed to pre-remove folder " + folder)

    # then remove resource files and folders (except settings and google dict)
    resources_folder = os.path.join(main_dir, 'resources')
    files = [f for f in os.listdir(resources_folder) if os.path.isfile(os.path.join(resources_folder, f))]
    folders = [f for f in os.listdir(resources_folder) if os.path.isdir(os.path.join(resources_folder, f))]

    for f in files:
        if f == 'settings.json' or f == 'dictionary_google.json':
            continue
        file = os.path.join(resources_folder, f)
        try:
            os.remove(file)
            print("Clean removing file {}".format(file))
        except OSError:
            print("Failed to pre-remove " + file)

    for f in folders:
        folder = os.path.join(resources_folder, f)
        try:
            shutil.rmtree(folder)
            print("Clean removing folder and contents {}".format(folder))
        except OSError:
            print("Failed to pre-remove folder " + folder)


def set_ignored_version():
    # Create resources folder
    pathlib.Path(resources_dir).mkdir(exist_ok=True)

    # Create ignore file
    with open(ignore_ver_file, 'w', encoding="utf8") as outfile:
        outfile.write(latest_version_str)

    # Set ignored status
    global is_ignored_version
    is_ignored_version = True
    print('IGNORE VERSION ' + latest_version_str)


def check_ignored_version():
    if not os.path.isfile(ignore_ver_file):
        # print('IGNORE FILE NOT FOUND')
        return False

    # Read ignore file
    with open(ignore_ver_file, 'r', encoding="utf8") as outfile:
        version = outfile.read()

    # Check if the latest version matches the one in the ignore file
    if latest_version_str == version:
        print('Update ignored.')
        return True

    # Delete ignore version file if the latest version is not the version in the file
    try:
        os.remove(ignore_ver_file)
    except OSError:
        print("FAILED TO REMOVE IGNORE VERSION FILE")

    return False


def get_version_list(self, context):
    choices = []
    if version_list:
        for version in version_list.keys():
            choices.append((version, version, version))

    bpy.types.Object.Enum = choices
    return bpy.types.Object.Enum


def get_user_preferences():
    return bpy.context.user_preferences if hasattr(bpy.context, 'user_preferences') else bpy.context.preferences


def layout_split(layout, factor=0.0, align=False):
    if bpy.app.version < (2, 79, 9):
        return layout.split(percentage=factor, align=align)
    return layout.split(factor=factor, align=align)


def draw_update_notification_panel(layout):
    if not update_needed or remind_me_later or is_ignored_version:
        # pass
        return

    col = layout.column(align=True)

    if update_finished:
        col.separator()
        row = col.row(align=True)
        row.label(text=t('draw_update_notification_panel.success'), icon='ERROR')
        col.separator()
        return

    row = col.row(align=True)
    row.scale_y = 0.75
    row.label(text=t('draw_update_notification_panel.newUpdate', name=latest_version_str), icon='SOLO_ON')

    col.separator()
    row = col.row(align=True)
    row.scale_y = 1.3
    row.operator(UpdateToLatestButton.bl_idname, text=t('draw_update_notification_panel.UpdateToLatestButton.label'))

    row = col.row(align=True)
    row.scale_y = 1
    row.operator(RemindMeLaterButton.bl_idname, text=t('draw_update_notification_panel.RemindMeLaterButton.label'))
    row.operator(IgnoreThisVersionButton.bl_idname, text=t('draw_update_notification_panel.IgnoreThisVersionButton.label'))


def draw_updater_panel(context, layout, user_preferences=False):
    col = layout.column(align=True)

    scale_big = 2
    scale_small = 1.2

    row = col.row(align=True)
    row.scale_y = 0.8
    row.label(text=t('draw_updater_panel.updateLabel') if not user_preferences else t('draw_updater_panel.updateLabel_alt'), icon=ICON_URL)
    col.separator()

    if update_finished:
        col.separator()
        row = col.row(align=True)
        row.label(text=t('draw_updater_panel.success'), icon='ERROR')
        col.separator()
        return

    if show_error:
        row = col.row(align=True)
        row.label(text=show_error, icon='ERROR')
        col.separator()

    if is_checking_for_update:
        if not used_updater_panel:
            row = col.row(align=True)
            row.scale_y = scale_big
            row.operator(CheckForUpdateButton.bl_idname, text=t('draw_updater_panel.CheckForUpdateButton.label'))
        else:
            split = col.row(align=True)
            row = split.row(align=True)
            row.scale_y = scale_big
            row.operator(CheckForUpdateButton.bl_idname, text=t('draw_updater_panel.CheckForUpdateButton.label'))
            row = split.row(align=True)
            row.alignment = 'RIGHT'
            row.scale_y = scale_big
            row.operator(CheckForUpdateButton.bl_idname, text="", icon='FILE_REFRESH')

    elif update_needed:
        split = col.row(align=True)
        row = split.row(align=True)
        row.scale_y = scale_big
        row.operator(UpdateToLatestButton.bl_idname, text=t('draw_updater_panel.UpdateToLatestButton.label', name=latest_version_str))
        row = split.row(align=True)
        row.alignment = 'RIGHT'
        row.scale_y = scale_big
        row.operator(CheckForUpdateButton.bl_idname, text="", icon='FILE_REFRESH')

    elif not used_updater_panel or not version_list:
        row = col.row(align=True)
        row.scale_y = scale_big
        row.operator(CheckForUpdateButton.bl_idname, text=t('draw_updater_panel.CheckForUpdateButton.label_alt'))

    else:
        split = col.row(align=True)
        row = split.row(align=True)
        row.scale_y = scale_big
        row.operator(UpdateToLatestButton.bl_idname, text=t('draw_updater_panel.UpdateToLatestButton.label_alt'))
        row = split.row(align=True)
        row.alignment = 'RIGHT'
        row.scale_y = scale_big
        row.operator(CheckForUpdateButton.bl_idname, text="", icon='FILE_REFRESH')

    # col.separator()
    # col.separator()
    # col.separator()
    # row = layout_split(col, factor=0.6, align=True)
    # row.scale_y = 0.9
    # row.active = True if not is_checking_for_update and version_list else False
    # row.label(text="Select Version:")
    # row.prop(context.scene, 'cats_updater_version_list', text='')
    #
    # row = layout_split(col, factor=0.6, align=True)
    # row.scale_y = scale_small
    # row.operator(UpdateToSelectedButton.bl_idname, text='Install Selected Version')
    # row.operator(ShowPatchnotesPanel.bl_idname, text='Show Patchnotes')

    col.separator()
    col.separator()
    split = col.row(align=True)
    row = layout_split(split, factor=0.55, align=True)
    row.scale_y = scale_small
    row.active = True if not is_checking_for_update and version_list else False
    row.operator(UpdateToSelectedButton.bl_idname, text=t('draw_updater_panel.UpdateToSelectedButton.label'))
    row.prop(context.scene, 'cats_updater_version_list', text='')
    row = split.row(align=True)
    row.scale_y = scale_small
    row.operator(ShowPatchnotesPanel.bl_idname, text="", icon='WORDWRAP_ON')

    # topsplit = layout_split(col, factor=0.55, align=True)
    #
    # split = topsplit.row(align=True)
    # row = split.row(align=True)
    # row.scale_y = scale_small
    # row.active = True if not is_checking_for_update and version_list else False
    # row.operator(UpdateToSelectedButton.bl_idname, text='Install Version:')
    #
    # row = split.row(align=True)
    # row.alignment = 'RIGHT'
    # row.scale_y = scale_small
    # row.operator(ShowPatchnotesPanel.bl_idname, text="", icon='WORDWRAP_ON')
    #
    # row = topsplit.row(align=True)
    # row.scale_y = scale_small
    # row.prop(context.scene, 'cats_updater_version_list', text='')

    row = col.row(align=True)
    row.scale_y = scale_small
    row.operator(UpdateToDevButton.bl_idname, text=t('draw_updater_panel.UpdateToDevButton.label'))

    col.separator()
    row = col.row(align=True)
    row.scale_y = 0.65
    row.label(text=t('draw_updater_panel.currentVersion', name=current_version_str))


# demo bare-bones preferences
class DemoPreferences(bpy.types.AddonPreferences):
    bl_idname = package_name

    def draw(self, context):
        layout = self.layout
        draw_updater_panel(context, layout, user_preferences=True)


to_register = [
    CheckForUpdateButton,
    UpdateToLatestButton,
    UpdateToSelectedButton,
    UpdateToDevButton,
    RemindMeLaterButton,
    IgnoreThisVersionButton,
    ShowPatchnotesPanel,
    ConfirmUpdatePanel,
    UpdateCompletePanel,
    UpdateNotificationPopup,
    DemoPreferences,
]


def register(bl_info, dev_branch, version_str):
    # print('REGISTER CATS UPDATER')
    global current_version, fake_update, current_version_str

    # If not dev branch, always disable fake update!
    if not dev_branch:
        fake_update = False
    current_version_str = version_str

    # Get current version
    current_version = []
    for i in bl_info['version']:
        current_version.append(i)

    bpy.types.Scene.cats_updater_version_list = bpy.props.EnumProperty(
        name=t('bpy.types.Scene.cats_updater_version_list.label'),
        description=t('bpy.types.Scene.cats_updater_version_list.desc'),
        items=get_version_list
    )
    bpy.types.Scene.cats_update_action = bpy.props.EnumProperty(
        name=t('bpy.types.Scene.cats_update_action.label'),
        description=t('bpy.types.Scene.cats_update_action.desc'),
        items=[
            ("UPDATE", t('bpy.types.Scene.cats_update_action.update.label'), t('bpy.types.Scene.cats_update_action.update.desc')),
            ("IGNORE", t('bpy.types.Scene.cats_update_action.ignore.label'), t( 'bpy.types.Scene.cats_update_action.ignore.desc')),
            ("DEFER", t('bpy.types.Scene.cats_update_action.defer.label'), t( 'bpy.types.Scene.cats_update_action.defer.desc'))
        ]
    )

    # Register all Updater classes
    count = 0
    for cls in to_register:
        try:
            bpy.utils.register_class(cls)
            count += 1
        except ValueError:
            pass
    # print('Registered', count, 'CATS updater classes.')
    if count < len(to_register):
        print('Skipped', len(to_register) - count, 'CATS updater classes.')


def unregister():
    # Unregister all Updater classes
    for cls in reversed(to_register):
        try:
            bpy.utils.unregister_class(cls)
        except RuntimeError:
            pass

    if hasattr(bpy.types.Scene, 'cats_updater_version_list'):
        del bpy.types.Scene.cats_updater_version_list<|MERGE_RESOLUTION|>--- conflicted
+++ resolved
@@ -378,13 +378,8 @@
     print('Checking for Cats update...')
 
     # Get all releases from Github
-<<<<<<< HEAD
-    if not get_github_releases('Darkblader24') and not get_github_releases('michaeldegroot'):
+    if not get_github_releases('Darkblader24') and not get_github_releases('GiveMeAllYourCats'):
         finish_update_checking(error=t('check_for_update.cantCheck'))
-=======
-    if not get_github_releases('Darkblader24') and not get_github_releases('GiveMeAllYourCats'):
-        finish_update_checking(error='Could not check for updates, try again later')
->>>>>>> 1dc29a73
         return
 
     # Check if an update is needed
