--- conflicted
+++ resolved
@@ -95,7 +95,6 @@
             row = col.row(align=True)
             row.prop(item, 'name', expand=True)
             row = col.row(align=True)
-<<<<<<< HEAD
             row.prop(item, 'use_decimation', expand=True)
             if item.use_decimation:
                 row = col.row(align=True)
@@ -140,21 +139,6 @@
                 row = col.row(align=True)
                 row.prop(item, "smoothness_premultiply_ao", expand=True)
                 if item.smoothness_premultiply_ao:
-=======
-            row.separator()
-            row.prop(context.scene, 'bake_prioritize_face', expand=True)
-            row = col.row(align=True)
-            row.separator()
-            if context.scene.bake_uv_overlap_correction != "NONE" and (not context.scene.bake_pass_ao) and (not context.scene.bake_use_decimation) and (not context.scene.bake_pass_normal):
-                row.prop(context.scene, 'bake_optimize_solid_materials', expand=True)
-            if context.scene.bake_prioritize_face:
-                armature = Common.get_armature()
-                row = col.row(align=True)
-                row.separator()
-                row.prop(context.scene, 'bake_face_scale', expand=True)
-                    
-                if armature is None or len(Common.get_bones(names=['Head', 'head'], armature_name=armature.name, check_list=True)) == 0:
->>>>>>> ad3f1e32
                     row = col.row(align=True)
                     row.separator()
                     row.prop(item, 'smoothness_premultiply_opacity', expand=True)
@@ -179,7 +163,6 @@
                 if item.diffuse_alpha_pack == "SMOOTHNESS" and item.metallic_alpha_pack == "SMOOTHNESS":
                     col.label(text=t('BakePanel.doublepackwarning'), icon="INFO")
             row = col.row(align=True)
-<<<<<<< HEAD
             row.label(text="Bone Conversion:")
             row = col.row(align=True)
             row.prop(item, 'translate_bone_names')
@@ -198,38 +181,6 @@
             row = col.row(align=True)
             row.prop(context.scene, 'bake_generate_uvmap', expand=True)
             if context.scene.bake_generate_uvmap:
-=======
-            row.separator()
-            row.label(text=t('BakePanel.overlapfixlabel'))
-            row.prop(context.scene, 'bake_uv_overlap_correction', expand=True)
-            if context.scene.bake_uv_overlap_correction == "REPROJECT":
-                row = col.row(align=True)
-                row.separator()
-                row.prop(context.scene, 'bake_unwrap_angle', expand=True)
-        row = col.row(align=True)
-        row.prop(context.scene, 'bake_ignore_hidden', expand=True)
-        row = col.row(align=True)
-        row.prop(context.scene, 'bake_optimize_static', expand=True)
-        row = col.row(align=True)
-        row.prop(context.scene, 'bake_cleanup_shapekeys', expand=True)
-        row = col.row(align=True)
-        row.prop(context.scene, 'bake_merge_twistbones', expand=True)
-        row = col.row(align=True)
-        row.prop(context.scene, 'bake_apply_keys', expand=True)
-        #row = col.row(align=True)
-        #row.prop(context.scene, 'bake_create_disable_shapekeys', expand=True)
-        #row = col.row(align=True)
-        #row.prop(context.scene, 'bake_simplify_armature', expand=True)
-        row = col.row(align=True)
-        row.prop(context.scene, 'bake_quick_compare', expand=True)
-        col.separator()
-        row = col.row(align=True)
-        col.label(text=t('BakePanel.bakepasseslabel'))
-        row = col.row(align=True)
-        row.prop(context.scene, 'bake_pass_diffuse', expand=True)
-        if context.scene.bake_pass_diffuse:
-            if bpy.app.version >= (2, 92, 0):
->>>>>>> ad3f1e32
                 row = col.row(align=True)
                 row.separator()
                 row.prop(context.scene, 'bake_prioritize_face', expand=True)
@@ -245,8 +196,16 @@
                         row.label(text=t('BakePanel.noheadfound'), icon="INFO")
                 row = col.row(align=True)
                 row.separator()
+                if context.scene.bake_uv_overlap_correction != "NONE" and (not context.scene.bake_pass_ao) and (not any(plat.use_decimation for plat in context.scene.bake_platforms)) and (not context.scene.bake_pass_normal):
+                    row.prop(context.scene, 'bake_optimize_solid_materials', expand=True)
+                    row = col.row(align=True)
+                row.separator()
                 row.label(text=t('BakePanel.overlapfixlabel'))
                 row.prop(context.scene, 'bake_uv_overlap_correction', expand=True)
+                if context.scene.bake_uv_overlap_correction == "REPROJECT":
+                    row = col.row(align=True)
+                    row.separator()
+                    row.prop(context.scene, 'bake_unwrap_angle', expand=True)
             row = col.row(align=True)
             row.prop(context.scene, 'bake_ignore_hidden', expand=True)
             row = col.row(align=True)
