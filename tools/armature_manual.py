# MIT License

# Copyright (c) 2017 GiveMeAllYourCats

# Permission is hereby granted, free of charge, to any person obtaining a copy
# of this software and associated documentation files (the 'Software'), to deal
# in the Software without restriction, including without limitation the rights
# to use, copy, modify, merge, publish, distribute, sublicense, and/or sell
# copies of the Software, and to permit persons to whom the Software is
# furnished to do so, subject to the following conditions:

# The above copyright notice and this permission notice shall be included in
# all copies or substantial portions of the Software.

# THE SOFTWARE IS PROVIDED 'AS IS', WITHOUT WARRANTY OF ANY KIND, EXPRESS OR
# IMPLIED, INCLUDING BUT NOT LIMITED TO THE WARRANTIES OF MERCHANTABILITY,
# FITNESS FOR A PARTICULAR PURPOSE AND NONINFRINGEMENT. IN NO EVENT SHALL THE
# AUTHORS OR COPYRIGHT HOLDERS BE LIABLE FOR ANY CLAIM, DAMAGES OR OTHER
# LIABILITY, WHETHER IN AN ACTION OF CONTRACT, TORT OR OTHERWISE, ARISING FROM,
# OUT OF OR IN CONNECTION WITH THE SOFTWARE OR THE USE OR OTHER DEALINGS IN THE
# SOFTWARE.

# Code author: GiveMeAllYourCats
# Repo: https://github.com/Grim-es/shotariya
# Code author: Neitri
# Repo: https://github.com/netri/blender_neitri_tools
# Edits by: Hotox, Neitri

import re
import bpy
import tools.common
from mmd_tools_local import utils
from mmd_tools_local.core.material import FnMaterial
from collections import OrderedDict

mmd_tools_installed = False
try:
    import mmd_tools
    mmd_tools_installed = True
except:
    pass


class ImportModel(bpy.types.Operator):
    bl_idname = 'armature_manual.import_model'
    bl_label = 'Import Model'
    bl_description = 'Import a MMD model (.pmx, .pmd)\n' \
                     '\n' \
                     'Only available when mmd_tools is installed.'
    bl_options = {'REGISTER', 'UNDO', 'INTERNAL'}

    def execute(self, context):
        if not mmd_tools_installed:
            self.report({'ERROR'}, 'mmd_tools not installed!')
            return {'FINISHED'}

        try:
            bpy.ops.mmd_tools.import_model('INVOKE_DEFAULT')
        except:
            self.report({'ERROR'}, 'mmd_tools not enabled! Please enable mmd_tools.')

        return {'FINISHED'}


class JoinMeshes(bpy.types.Operator):
    bl_idname = 'armature_manual.join_meshes'
    bl_label = 'Join Meshes'
<<<<<<< HEAD
    bl_description = 'Join the Model meshes into a single one.'
    bl_options = {'REGISTER', 'UNDO', 'INTERNAL'}
=======
    bl_description = 'Join the Model meshes into a single one.\n'
    bl_options = {'REGISTER', 'UNDO'}
>>>>>>> d78bc1b9

    @classmethod
    def poll(cls, context):
        i = 0
        for ob in bpy.data.objects:
            if ob.type == 'MESH':
                i += 1
        return i > 0

    def execute(self, context):
        mesh = tools.common.join_meshes()
        if mesh is not None:
            tools.common.repair_viseme_order(mesh.name)

        self.report({'INFO'}, 'Meshes joined.')
        return {'FINISHED'}


class SeparateByMaterials(bpy.types.Operator):
    bl_idname = 'armature_manual.separate_by_materials'
    bl_label = 'Separate by Materials'
<<<<<<< HEAD
    bl_description = 'Separates selected mesh by materials.'
    bl_options = {'REGISTER', 'UNDO', 'INTERNAL'}
=======
    bl_description = 'Separates selected mesh by materials.\n' \
                     '\n' \
                     'Warning: Never decimate something where you might need the shape keys later (face, mouth, eyes..)'
    bl_options = {'REGISTER', 'UNDO'}
>>>>>>> d78bc1b9

    @classmethod
    def poll(cls, context):
        obj = context.active_object
        return obj and obj.type == 'MESH'

    @staticmethod
    def __can_remove(key_block):
        if key_block.relative_key == key_block:
            return False  # Basis
        for v0, v1 in zip(key_block.relative_key.data, key_block.data):
            if v0.co != v1.co:
                return False
        return True

    def __shape_key_clean(self, context, obj, key_blocks):
        for kb in key_blocks:
            if self.__can_remove(kb):
                obj.shape_key_remove(kb)

    def __shape_key_clean_old(self, context, obj, key_blocks):
        context.scene.objects.active = obj
        for i in reversed(range(len(key_blocks))):
            kb = key_blocks[i]
            if self.__can_remove(kb):
                obj.active_shape_key_index = i
                bpy.ops.object.shape_key_remove()

    __do_shape_key_clean = __shape_key_clean_old if bpy.app.version < (2, 75, 0) else __shape_key_clean

    def execute(self, context):
        obj = context.active_object
        utils.separateByMaterials(obj)

        for ob in context.selected_objects:
            if ob.type != 'MESH' or ob.data.shape_keys is None:
                continue
            if not ob.data.shape_keys.use_relative:
                continue  # not be considered yet
            key_blocks = ob.data.shape_keys.key_blocks
            counts = len(key_blocks)
            self.__do_shape_key_clean(context, ob, key_blocks)
            counts -= len(key_blocks)

        utils.clearUnusedMeshes()
        return {'FINISHED'}


class MixWeights(bpy.types.Operator):
    bl_idname = 'armature_manual.mix_weights'
    bl_label = 'Mix Weights'
    bl_description = 'Deletes the selected bones and adds their weight to their respective parents.\n' \
                     'Only available in Edit or Pose Mode with bones selected!\n'
    bl_options = {'REGISTER', 'UNDO', 'INTERNAL'}

    _armature = None
    _bone_names_to_work_on = None
    _objects_to_work_on = None

    @classmethod
    def poll(cls, context):
        if bpy.context.active_object is None:
            return False

        if bpy.context.selected_editable_bones is None:
            return False

        # if bpy.context.active_object.mode == 'OBJECT' and len(bpy.context.selected_bones) > 0:
        #     return True

        if bpy.context.active_object.mode == 'EDIT' and len(bpy.context.selected_editable_bones) > 0:
            return True

        if bpy.context.active_object.mode == 'POSE' and len(bpy.context.selected_pose_bones) > 0:
            return True

        return False

    def execute(self, context):

        error = self.mustSelectBones()
        if error:
            return error

        armature_edit_mode = ArmatureEditMode(self._armature)

        # create lookup table
        bone_name_to_edit_bone = dict()
        for edit_bone in self._armature.data.edit_bones:
            bone_name_to_edit_bone[edit_bone.name] = edit_bone

        for bone_name_to_remove in self._bone_names_to_work_on:
            if bone_name_to_edit_bone[bone_name_to_remove].parent is None:
                continue
            bone_name_to_add_weights_to = bone_name_to_edit_bone[bone_name_to_remove].parent.name
            self._armature.data.edit_bones.remove(bone_name_to_edit_bone[bone_name_to_remove])  # delete bone

            for object in self._objects_to_work_on:

                vertex_group_to_remove = object.vertex_groups.get(bone_name_to_remove)
                vertex_group_to_add_weights_to = object.vertex_groups.get(bone_name_to_add_weights_to)

                if vertex_group_to_remove is not None:

                    if vertex_group_to_add_weights_to is None:
                        vertex_group_to_add_weights_to = object.vertex_groups.new(bone_name_to_add_weights_to)

                    for vertex in object.data.vertices:  # transfer weight for each vertex
                        weight_to_transfer = 0
                        for group in vertex.groups:
                            if group.group == vertex_group_to_remove.index:
                                weight_to_transfer = group.weight
                                break
                        if weight_to_transfer > 0:
                            vertex_group_to_add_weights_to.add([vertex.index], weight_to_transfer, 'ADD')

                    object.vertex_groups.remove(vertex_group_to_remove)  # delete vertex group

        armature_edit_mode.restore()

        self.report({'INFO'}, 'Deleted ' + str(len(self._bone_names_to_work_on)) + ' bones and added their weights to their parents')

        return {'FINISHED'}

    def optionallySelectBones(self):

        armature = bpy.context.object
        if armature is None:
            self.report({'ERROR'}, 'Select something')
            return {'CANCELLED'}

        # find armature, try to select parent
        if armature is not None and armature.type != 'ARMATURE' and armature.parent is not None:
            armature = armature.parent
            if armature is not None and armature.type != 'ARMATURE' and armature.parent is not None:
                armature = armature.parent

        # find armature, try to select first and only child
        if armature is not None and armature.type != 'ARMATURE' and len(armature.children) == 1:
            armature = armature.children[0]
            if armature is not None and armature.type != 'ARMATURE' and len(armature.children) == 1:
                armature = armature.children[0]

        if armature is None or armature.type != 'ARMATURE':
            self.report({'ERROR'}, 'Select armature, it\'s child or it\'s parent')
            return {'CANCELLED'}

        # find which bones to work on
        if bpy.context.selected_editable_bones is not None and len(bpy.context.selected_editable_bones) > 0:
            bones_to_work_on = bpy.context.selected_editable_bones
        elif bpy.context.selected_pose_bones is not None and len(bpy.context.selected_pose_bones) > 0:
            bones_to_work_on = bpy.context.selected_pose_bones
        else:
            bones_to_work_on = armature.data.bones
        bone_names_to_work_on = set([bone.name for bone in bones_to_work_on])  # grab names only

        self._armature = armature
        self._bone_names_to_work_on = bone_names_to_work_on
        self._objects_to_work_on = armature.children

    def mustSelectBones(self):

        armature = bpy.context.object

        if armature is None or armature.type != 'ARMATURE':
            self.report({'ERROR'}, 'Select bones in armature edit or pose mode')
            return {'CANCELLED'}

        # find which bones to work on
        if bpy.context.selected_editable_bones is not None and len(bpy.context.selected_editable_bones) > 0:
            bones_to_work_on = bpy.context.selected_editable_bones
        else:
            bones_to_work_on = bpy.context.selected_pose_bones
        bone_names_to_work_on = set([bone.name for bone in bones_to_work_on])  # grab names only

        if len(bone_names_to_work_on) == 0:
            self.report({'ERROR'}, 'Select at least one bone')
            return {'CANCELLED'}

        self._armature = armature
        self._bone_names_to_work_on = bone_names_to_work_on
        self._objects_to_work_on = armature.children


class ArmatureEditMode:
    def __init__(self, armature):
        # save user state, select armature, go to armature edit mode
        self._armature = armature
        self._active_object = bpy.context.scene.objects.active
        bpy.context.scene.objects.active = self._armature
        self._armature_hide = self._armature.hide
        self._armature.hide = False
        self._armature_mode = self._armature.mode
        tools.common.switch('EDIT')

    def restore(self):
        # restore user state
        tools.common.switch(self._armature_mode)
        self._armature.hide = self._armature_hide
        bpy.context.scene.objects.active = self._active_object


class SeparateByMaterialsCustom(bpy.types.Operator):
    bl_idname = 'armature_manual.separate_by_materials'
    bl_label = 'Separate By Materials'
    bl_description = 'Separate by materials'
    bl_options = {'PRESET'}

    clean_shape_keys = bpy.props.BoolProperty(
        name='Clean Shape Keys',
        description='Remove unused shape keys of separated objects',
        default=True,
        options={'SKIP_SAVE'},
    )

    @classmethod
    def poll(cls, context):
        obj = context.active_object
        return obj and obj.type == 'MESH'

    def execute(self, context):
        obj = context.active_object

        clear_temp_materials(self)
        clear_uv_morph_view()

        mat_names = []

        for mesh in tools.common.get_meshes_objects():
            for mat in mesh.data.materials:
                # control the case of a material shared among different meshes
                if mat not in mat_names:
                    mat_names.append(mat)

        separateByMaterials(obj)

        # The material morphs store the name of the mesh, not of the object.
        # So they will not be out of sync
        for mesh in tools.common.get_meshes_objects():
            if len(mesh.data.materials) == 1:
                mat = mesh.data.materials[0]
                idx = mat_names.index(mat.name)
                MoveObject.set_index(mesh, idx)

        # if root and len(root.mmd_root.material_morphs) > 0:
        #     for morph in root.mmd_root.material_morphs:
        #         mo = FnMorph(morph, mmd_model.Model(root))
        #         mo.update_mat_related_mesh()
        utils.clearUnusedMeshes()
        return {'FINISHED'}


class JoinMeshesTest(bpy.types.Operator):
    bl_idname = 'armature_manual.join_meshes_test'
    bl_label = 'Join Meshes Test'
    bl_description = 'Joins all meshes.'
    bl_options = {'REGISTER', 'UNDO', 'INTERNAL'}

    @classmethod
    def poll(cls, context):
        i = 0
        for ob in bpy.data.objects:
            if ob.type == 'MESH':
                if ob.parent is not None and ob.parent.type == 'ARMATURE':
                    i += 1
        return i > 0

    def execute(self, context):

        clear_temp_materials(self)
        clear_uv_morph_view()

        # Find all the meshes
        meshes_list = sorted(tools.common.get_meshes_objects(), key=lambda x: x.name)
        active_mesh = meshes_list[0]

        tools.common.unselect_all()
        act_layer = context.scene.active_layer
        for mesh in meshes_list:
            mesh.layers[act_layer] = True
            mesh.hide_select = False
            mesh.hide = False
            mesh.select = True
        bpy.context.scene.objects.active = active_mesh

        # Store the current order of the materials
        for m in meshes_list[1:]:
            for mat in m.data.materials:
                if mat and mat.name not in active_mesh.data.materials:
                    active_mesh.data.materials.append(mat)

        # Store the current order of shape keys (vertex morphs)
        __get_key_blocks = lambda x: x.data.shape_keys.key_blocks if x.data.shape_keys else []
        shape_key_names = OrderedDict((kb.name, None) for m in meshes_list for kb in __get_key_blocks(m))
        # shape_key_names = sorted(shape_key_names.keys(), key=lambda x: root.mmd_root.vertex_morphs.find(x))
        # FnMorph.storeShapeKeyOrder(active_mesh, shape_key_names)
        # active_mesh.active_shape_key_index = 0
        #
        # # Join selected meshes
        # bpy.ops.object.join()
        #
        # if len(root.mmd_root.material_morphs) > 0:
        #     for morph in root.mmd_root.material_morphs:
        #         mo = FnMorph(morph, rig)
        #         mo.update_mat_related_mesh(active_mesh)

        utils.clearUnusedMeshes()
        return {'FINISHED'}


def clear_temp_materials(self):
    for mesh in tools.common.get_meshes():
        mats_to_delete = []
        for mat in mesh.data.materials:
            if mat and "_temp" in mat.name:
                mats_to_delete.append(mat)
        for temp_mat in reversed(mats_to_delete):
            base_mat_name = temp_mat.name.split('_temp')[0]
            if FnMaterial.swap_materials(mesh, temp_mat.name, base_mat_name) is None:
                self.report({'WARNING'}, 'Base material for %s was not found' % temp_mat.name)
            else:
                temp_idx = mesh.data.materials.find(temp_mat.name)
                mat = mesh.data.materials.pop(index=temp_idx)
                if mat.users < 1:
                    bpy.data.materials.remove(mat)


def clear_uv_morph_view():
    for m in tools.common.get_meshes():
        mesh = m.data
        uv_textures = mesh.uv_textures
        for t in uv_textures:
            if t.name.startswith('__uv.'):
                uv_textures.remove(t)
        if len(uv_textures) > 0:
            uv_textures[0].active_render = True
            uv_textures.active_index = 0

        animation_data = mesh.animation_data
        if animation_data:
            nla_tracks = animation_data.nla_tracks
            for t in nla_tracks:
                if t.name.startswith('__uv.'):
                    nla_tracks.remove(t)
            if animation_data.action and animation_data.action.name.startswith('__uv.'):
                animation_data.action = None
            if animation_data.action is None and len(nla_tracks) == 0:
                mesh.animation_data_clear()

    for act in bpy.data.actions:
        if act.name.startswith('__uv.') and act.users < 1:
            bpy.data.actions.remove(act)


def separateByMaterials(meshObj):
    prev_parent = meshObj.parent
    dummy_parent = bpy.data.objects.new(name='tmp', object_data=None)
    meshObj.parent = dummy_parent
    meshObj.active_shape_key_index = 0

    tools.common.switch('EDIT')

    try:
        bpy.ops.mesh.select_all(action='SELECT')
        bpy.ops.mesh.separate(type='MATERIAL')
    finally:
        bpy.ops.object.mode_set(mode='OBJECT')

    for i in dummy_parent.children:
        mesh = i.data
        if len(mesh.polygons) > 0:
            mat_index = mesh.polygons[0].material_index
            mat = mesh.materials[mat_index]
            for k in mesh.materials:
                mesh.materials.pop(index=0, update_data=True)
            mesh.materials.append(mat)
            for po in mesh.polygons:
                po.material_index = 0
            i.name = mat.name
            i.parent = prev_parent


class MoveObject(bpy.types.Operator, utils.ItemMoveOp):
    bl_idname = 'mmd_tools.object_move'
    bl_label = 'Move Object'
    bl_description = 'Move active object up/down in the list'
    bl_options = {'INTERNAL'}

    __PREFIX_REGEXP = re.compile(r'(?P<prefix>[0-9A-Z]{3}_)(?P<name>.*)')

    @classmethod
    def set_index(cls, obj, index):
        m = cls.__PREFIX_REGEXP.match(obj.name)
        name = m.group('name') if m else obj.name
        obj.name = '%s_%s' % (utils.int2base(index, 36, 3), name)

    @classmethod
    def normalize_indices(cls, objects):
        for i, x in enumerate(objects):
            cls.set_index(x, i)

    @classmethod
    def poll(cls, context):
        return context.active_object

    def execute(self, context):
        obj = context.active_object
        objects = self.__get_objects(obj)
        if obj not in objects:
            self.report({'ERROR'}, 'Can not move object "%s"' % obj.name)
            return {'CANCELLED'}

        objects.sort(key=lambda x: x.name)
        self.move(objects, objects.index(obj), self.type)
        self.normalize_indices(objects)
        return {'FINISHED'}

    def __get_objects(self, obj):
        class __MovableList(list):
            def move(self, index_old, index_new):
                item = self[index_old]
                self.remove(item)
                self.insert(index_new, item)

        objects = []
        if obj.mmd_type == 'NONE' and obj.type == 'MESH':
            objects = tools.common.get_meshes_objects()

        return __MovableList(objects)<|MERGE_RESOLUTION|>--- conflicted
+++ resolved
@@ -65,13 +65,8 @@
 class JoinMeshes(bpy.types.Operator):
     bl_idname = 'armature_manual.join_meshes'
     bl_label = 'Join Meshes'
-<<<<<<< HEAD
-    bl_description = 'Join the Model meshes into a single one.'
+    bl_description = 'Join the Model meshes into a single one.\n'
     bl_options = {'REGISTER', 'UNDO', 'INTERNAL'}
-=======
-    bl_description = 'Join the Model meshes into a single one.\n'
-    bl_options = {'REGISTER', 'UNDO'}
->>>>>>> d78bc1b9
 
     @classmethod
     def poll(cls, context):
@@ -93,15 +88,10 @@
 class SeparateByMaterials(bpy.types.Operator):
     bl_idname = 'armature_manual.separate_by_materials'
     bl_label = 'Separate by Materials'
-<<<<<<< HEAD
-    bl_description = 'Separates selected mesh by materials.'
-    bl_options = {'REGISTER', 'UNDO', 'INTERNAL'}
-=======
     bl_description = 'Separates selected mesh by materials.\n' \
                      '\n' \
                      'Warning: Never decimate something where you might need the shape keys later (face, mouth, eyes..)'
-    bl_options = {'REGISTER', 'UNDO'}
->>>>>>> d78bc1b9
+    bl_options = {'REGISTER', 'UNDO', 'INTERNAL'}
 
     @classmethod
     def poll(cls, context):
