# GPL License

import os
import bpy
import math
import webbrowser
import numpy as np
import subprocess
import shutil
import threading
import mathutils

from . import common as Common
from .register import register_wrap
from .translations import t
from . import fbx_patch as Fbx_patch

@register_wrap
class BakeTutorialButton(bpy.types.Operator):
    bl_idname = 'cats_bake.tutorial'
    bl_label = t('cats_bake.tutorial_button.label')
    bl_description = t('cats_bake.tutorial_button.desc')
    bl_options = {'INTERNAL'}

    def execute(self, context):
        webbrowser.open(t('cats_bake.tutorial_button.URL'))

        self.report({'INFO'}, t('cats_bake.tutorial_button.success'))
        return {'FINISHED'}

# Convienience filter function for retrieving objects
def get_objects(objects, filter_type=set(), filter_func = None):
    return [obj for obj in objects if (len(filter_type) == 0 or obj.type in filter_type) and
                                      (filter_func == None or filter_func(obj))]

# filter definition for 'copy only' objects
def not_copyonly(obj):
    return 'bakeCopyOnly' not in obj or not obj['bakeCopyOnly']

def autodetect_passes(self, context, item, tricount, platform, use_phong=False):
    item.max_tris = tricount
    # Autodetect passes based on BSDF node inputs
    bsdf_nodes = []
    output_mat_nodes = []
    objects = get_objects(Common.get_meshes_objects(check=False), filter_func=lambda obj:
                          not Common.is_hidden(obj) or not context.scene.bake_ignore_hidden)
    for obj in objects:
        for slot in obj.material_slots:
            if slot.material:
                if not slot.material.use_nodes or not slot.material.node_tree:
                    self.report({'ERROR'}, t('cats_bake.warn_missing_nodes'))
                    return {'FINISHED'}
                tree = slot.material.node_tree
                for node in tree.nodes:
                    if node.type == "OUTPUT_MATERIAL":
                        output_mat_nodes.append(node)
                    if node.type == "BSDF_PRINCIPLED":
                        bsdf_nodes.append(node)

    # Decimate if we're over the limit
    total_tricount = sum(Common.get_tricount(obj) for obj in objects)
    item.use_decimation = total_tricount > tricount

    # Diffuse: on if >1 unique color input or if any has non-default base color input on bsdf
    context.scene.bake_pass_diffuse = (any(node.inputs["Base Color"].is_linked for node in bsdf_nodes)
                                       or len(set(node.inputs["Base Color"].default_value[:] for node in bsdf_nodes)) > 1)

    # Smoothness: similar to diffuse
    context.scene.bake_pass_smoothness = (any(node.inputs["Roughness"].is_linked for node in bsdf_nodes)
                                          or len(set(node.inputs["Roughness"].default_value for node in bsdf_nodes)) > 1)

    # Emit: similar to diffuse
    context.scene.bake_pass_emit = (any(node.inputs["Emission"].is_linked for node in bsdf_nodes)
                                    or len(set(node.inputs["Emission"].default_value[:] for node in bsdf_nodes)) > 1)

    # Transparency: similar to diffuse
    context.scene.bake_pass_alpha = (any(node.inputs["Alpha"].is_linked for node in bsdf_nodes)
                                                    or len(set(node.inputs["Alpha"].default_value for node in bsdf_nodes)) > 1)

    # Metallic: similar to diffuse
    context.scene.bake_pass_metallic = (any(node.inputs["Metallic"].is_linked for node in bsdf_nodes)
                                        or len(set(node.inputs["Metallic"].default_value for node in bsdf_nodes)) > 1)

    # Normal: on if any normals connected or if decimating... so, always on for this preset
    context.scene.bake_pass_normal = (item.use_decimation
                                      or any(node.inputs["Normal"].is_linked for node in bsdf_nodes))

    # Displacement: if any displacement is linked to the output for material output nodes
    context.scene.bake_pass_displacement = any(node.inputs["Displacement"].is_linked for node in output_mat_nodes)

    if any("Target" in obj.data.uv_layers for obj in Common.get_meshes_objects(check=False)):
        context.scene.bake_uv_overlap_correction = 'MANUAL'
    elif any(plat.use_decimation for plat in context.scene.bake_platforms) and context.scene.bake_pass_normal:
        context.scene.bake_uv_overlap_correction = 'UNMIRROR'

    # Unfortunately, though it's technically faster, this makes things ineligible as Quest fallback avatars. So leave it off.
    # For Quest Medium, they already can't be fallbacks, so whatever.
    item.optimize_static = platform == "DESKTOP"

    # Quest has no use for twistbones
    item.merge_twistbones = platform != "DESKTOP"

    # AO: up to user, don't override as part of this. Possibly detect if using a toon shader in the future?
    item.diffuse_premultiply_ao = platform != "DESKTOP"
    item.smoothness_premultiply_ao = platform != "DESKTOP"

    # alpha packs: arrange for maximum efficiency.
    # Its important to leave Diffuse alpha alone if we're not using it, as Unity will try to use 4bpp if so
    item.diffuse_alpha_pack = "NONE"
    item.metallic_alpha_pack = "NONE"
    if platform == "DESKTOP":
        item.export_format = "FBX"
        item.image_export_format = "PNG"
        item.translate_bone_names = "NONE"
        # If 'smoothness' and 'transparency', we need to force metallic to bake so we can pack to it.
        if context.scene.bake_pass_smoothness and context.scene.bake_pass_alpha:
            context.scene.bake_pass_metallic = True
        # If we have transparency, it needs to go in diffuse alpha
        if context.scene.bake_pass_alpha:
            item.diffuse_alpha_pack = "TRANSPARENCY"
        # Smoothness to diffuse is only the most efficient when we don't have metallic or alpha
        if context.scene.bake_pass_smoothness and not context.scene.bake_pass_metallic and not context.scene.bake_pass_alpha:
            item.diffuse_alpha_pack = "SMOOTHNESS"
        if context.scene.bake_pass_metallic and context.scene.bake_pass_smoothness:
            item.metallic_alpha_pack = "SMOOTHNESS"
        if context.scene.bake_pass_metallic and context.scene.bake_pass_ao:
            item.metallic_pack_ao = True
        item.use_lods = False
        item.use_physmodel = False
    elif platform == "QUEST":
        item.export_format = "FBX"
        item.image_export_format = "PNG"
        item.translate_bone_names = "NONE"
        item.prop_bone_handling = "GENERATE"
        item.copy_only_handling = "REMOVE"
        # Diffuse vertex color bake? Only if there's already no texture inputs!
        if not any([node.inputs["Base Color"].is_linked for node in bsdf_nodes]):
            item.diffuse_vertex_colors = True

        # alpha packs: arrange for maximum efficiency.
        # Its important to leave Diffuse alpha alone if we're not using it, as Unity will try to use 4bpp if so
        item.diffuse_alpha_pack = "NONE"
        item.metallic_alpha_pack = "NONE"
        # Smoothness to diffuse is only the most efficient when we don't have metallic
        if context.scene.bake_pass_smoothness and not context.scene.bake_pass_metallic:
            item.diffuse_alpha_pack = "SMOOTHNESS"
        if context.scene.bake_pass_metallic and context.scene.bake_pass_smoothness:
            item.metallic_alpha_pack = "SMOOTHNESS"
        item.metallic_pack_ao = False
        item.use_lods = False
        item.use_physmodel = False
    elif platform == "SECONDLIFE":
        item.export_format = "DAE"
        item.image_export_format = "PNG"
        item.translate_bone_names = "SECONDLIFE"
        item.prop_bone_handling = "REMOVE"
        item.copy_only_handling = "COPY"
        if context.scene.bake_pass_emit:
            item.diffuse_alpha_pack = "EMITMASK"
        item.specular_setup = context.scene.bake_pass_diffuse and context.scene.bake_pass_metallic
        item.specular_alpha_pack = "SMOOTHNESS" if context.scene.bake_pass_smoothness else "NONE"
        item.diffuse_emit_overlay = context.scene.bake_pass_emit
        item.use_physmodel = True
        item.physmodel_lod = 0.1
        item.use_lods = True
        item.lods = (1./4, 1./16, 1./32)
    elif platform == "GMOD":
        # https://developer.valvesoftware.com/wiki/Adapting_PBR_Textures_to_Source with some adjustments
        item.export_format = "GMOD"
        item.image_export_format = "TGA"
        item.translate_bone_names = "VALVE"
        item.gmod_model_name = "Missing No"
        item.prop_bone_handling = "REMOVE"
        item.copy_only_handling = "REMOVE"
        if not use_phong:
            if context.scene.bake_pass_normal:
                item.normal_alpha_pack = "SPECULAR"
                item.normal_invert_g = True
            item.specular_setup = True
            item.phong_setup = False
            item.specular_smoothness_overlay = context.scene.bake_pass_smoothness
        else:
            if context.scene.bake_pass_normal:
                item.normal_alpha_pack = "SMOOTHNESS"
                item.normal_invert_g = True
            item.specular_setup = False
            item.phong_setup = True
            item.specular_smoothness_overlay = False
        item.diffuse_emit_overlay = context.scene.bake_pass_emit
        item.diffuse_premultiply_ao = context.scene.bake_pass_ao
        item.smoothness_premultiply_ao = context.scene.bake_pass_ao and context.scene.bake_pass_smoothness
        #TBD: basetexture specular pack
        if context.scene.bake_pass_emit:
            item.diffuse_alpha_pack = "EMITMASK"
        elif context.scene.bake_pass_alpha:
            item.diffuse_alpha_pack = "TRANSPARENCY"
        else:
            item.diffuse_alpha_pack = "NONE"

def img_channels_as_nparray(image_name):
    image = bpy.data.images[image_name]
    pixel_buffer = np.empty(image.size[0] * image.size[1] * 4, dtype=np.float32)
    image.pixels.foreach_get(pixel_buffer)
    return pixel_buffer.reshape(4,-1, order='F')

def nparray_channels_to_img(image_name, nparr):
    image = bpy.data.images[image_name]
    assert(nparr.shape[0] == 4)
    assert(nparr.shape[1] == image.size[0] * image.size[1])
    image.pixels.foreach_set(np.ravel(nparr, order='F'))

@register_wrap
class BakePresetDesktop(bpy.types.Operator):
    bl_idname = 'cats_bake.preset_desktop'
    bl_label = t('cats_bake.preset_desktop.label')
    bl_description = t('cats_bake.preset_desktop.desc')
    bl_options = {'REGISTER', 'UNDO', 'INTERNAL'}

    def execute(self, context):
        item = context.scene.bake_platforms.add()
        item.name = "VRChat Desktop Excellent"
        autodetect_passes(self, context, item, 32000, "DESKTOP")
        itemgood = context.scene.bake_platforms.add()
        itemgood.name = "VRChat Desktop Good"
        autodetect_passes(self, context, itemgood, 70000, "DESKTOP")
        return {'FINISHED'}

@register_wrap
class BakePresetQuest(bpy.types.Operator):
    bl_idname = 'cats_bake.preset_quest'
    bl_label = t('cats_bake.preset_quest.label')
    bl_description = t('cats_bake.preset_quest.desc')
    bl_options = {'REGISTER', 'UNDO', 'INTERNAL'}

    def execute(self, context):
        item = context.scene.bake_platforms.add()
        item.name = "VRChat Quest Excellent"
        autodetect_passes(self, context, item, 7500, "QUEST")
        itemgood = context.scene.bake_platforms.add()
        itemgood.name = "VRChat Quest Good"
        autodetect_passes(self, context, itemgood, 10000, "QUEST")
        itemmedium = context.scene.bake_platforms.add()
        itemmedium.name = "VRChat Quest Medium"
        autodetect_passes(self, context, itemmedium, 15000, "QUEST")
        itemmedium.optimize_static_shapekeys = True
        context.scene.bake_animation_weighting = True
        return {'FINISHED'}

@register_wrap
class BakePresetSecondlife(bpy.types.Operator):
    bl_idname = 'cats_bake.preset_secondlife'
    bl_label = 'Second Life'
    bl_description = "Preset for producing a single-material Second Life Mesh avatar"
    bl_options = {'REGISTER', 'UNDO', 'INTERNAL'}

    def execute(self, context):
        item = context.scene.bake_platforms.add()
        item.name = "Second Life"
        autodetect_passes(self, context, item, 21844, "SECONDLIFE")
        return {'FINISHED'}

@register_wrap
class BakePresetGmod(bpy.types.Operator):
    bl_idname = 'cats_bake.preset_gmod'
    bl_label = "GMod Metallic (Experimental)"
    bl_description = "Preset for producing a compatible Garry's Mod character model"
    bl_options = {'REGISTER', 'UNDO', 'INTERNAL'}

    def execute(self, context):
        item = context.scene.bake_platforms.add()
        item.name = "Garrys Mod (Metallic)"
        autodetect_passes(self, context, item, 10000, "GMOD")
        return {'FINISHED'}

@register_wrap
class BakePresetGmodPhong(bpy.types.Operator):
    bl_idname = 'cats_bake.preset_gmod_phong'
    bl_label = "GMod Organic (Experimental)"
    bl_description = "Preset for producing a compatible Garry's Mod character model"
    bl_options = {'REGISTER', 'UNDO', 'INTERNAL'}

    def execute(self, context):
        item = context.scene.bake_platforms.add()
        item.name = "Garrys Mod (Organic)"
        autodetect_passes(self, context, item, 10000, "GMOD", use_phong=True)
        return {'FINISHED'}

@register_wrap
class BakePresetAll(bpy.types.Operator):
    bl_idname = 'cats_bake.preset_all'
    bl_label = "Autodetect All"
    bl_description = "Attempt to bake all possible output platforms. Not significantly slower than baking for any one platform"
    bl_options = {'REGISTER', 'UNDO', 'INTERNAL'}

    def execute(self, context):
        bpy.ops.cats_bake.preset_desktop()
        bpy.ops.cats_bake.preset_quest()
        bpy.ops.cats_bake.preset_secondlife()
        return {'FINISHED'}

@register_wrap
class BakeAddCopyOnly(bpy.types.Operator):
    bl_idname = 'cats_bake.add_copyonly'
    bl_label = "Set CopyOnly"
    bl_description = "Only copy the selected meshes, make no attempt to bake them."
    bl_options = {'REGISTER', 'UNDO', 'INTERNAL'}

    @classmethod
    def poll(cls, context):
        return context.view_layer.objects.selected and any(obj.type == "MESH" for obj in context.view_layer.objects.selected)

    def execute(self, context):
        for obj in get_objects(context.view_layer.objects.selected):
            obj['bakeCopyOnly'] = True
        return {'FINISHED'}

@register_wrap
class BakeRemoveCopyOnly(bpy.types.Operator):
    bl_idname = 'cats_bake.remove_copyonly'
    bl_label = "Unset CopyOnly"
    bl_description = "Default behavior, bake in if visible"
    bl_options = {'REGISTER', 'UNDO', 'INTERNAL'}

    @classmethod
    def poll(cls, context):
        return context.view_layer.objects.selected and any(obj.type == "MESH" for obj in context.view_layer.objects.selected)

    def execute(self, context):
        for obj in get_objects(context.view_layer.objects.selected):
            obj['bakeCopyOnly'] = False
        return {'FINISHED'}

@register_wrap
class BakeAddProp(bpy.types.Operator):
    bl_idname = 'cats_bake.add_prop'
    bl_label = "Set Prop"
    bl_description = "Generate ~Prop bones and enable/disable animations for the selected meshes."
    bl_options = {'REGISTER', 'UNDO', 'INTERNAL'}

    @classmethod
    def poll(cls, context):
        return context.view_layer.objects.selected and any(obj.type == "MESH" for obj in context.view_layer.objects.selected)

    def execute(self, context):
        for obj in get_objects(context.view_layer.objects.selected):
            obj['generatePropBones'] = True
        return {'FINISHED'}

@register_wrap
class BakeRemoveProp(bpy.types.Operator):
    bl_idname = 'cats_bake.remove_prop'
    bl_label = "Unset Prop"
    bl_description = "Disables prop bone generation for the selected meshes."
    bl_options = {'REGISTER', 'UNDO', 'INTERNAL'}

    @classmethod
    def poll(cls, context):
        return context.view_layer.objects.selected and any(obj.type == "MESH" for obj in context.view_layer.objects.selected)

    def execute(self, context):
        for obj in get_objects(context.view_layer.objects.selected):
            obj['generatePropBones'] = False
        return {'FINISHED'}

@register_wrap
class BakeButton(bpy.types.Operator):
    bl_idname = 'cats_bake.bake'
    bl_label = t('cats_bake.bake.label')
    bl_description = t('cats_bake.bake.desc')
    bl_options = {'REGISTER', 'UNDO', 'INTERNAL'}

    @classmethod
    def poll(cls, context):
        for obj in Common.get_meshes_objects(check=False):
            if obj.name not in context.view_layer.objects:
                continue
            if Common.is_hidden(obj):
                continue
            for slot in obj.material_slots:
                if slot.material:
                    if not slot.material.use_nodes:
                        return False
                else:
                    if len(obj.material_slots) == 1:
                        return False

        return context.scene.bake_platforms


    # Force displacment normals to go either - or + Y, so we can bake and normalize them
    # This will likely break if 'Normal' is already linked, but that's uncommon for typical material setups.
    def prepare_displacement(self, objects, inverted=False, restore = False):
        desired_material_trees = {slot.material.node_tree for obj in objects
                                   for slot in obj.material_slots if slot.material}
        desired_material_trees |= {node_group for node_group in bpy.data.node_groups}

        for tree in desired_material_trees:
            for node_name in [node.name for node in tree.nodes]:
                node = tree.nodes[node_name]
                if not restore:
                    if node.type == "DISPLACEMENT":
                        bake_node = tree.nodes.new("ShaderNodeCombineXYZ")
                        bake_node.name = node.name + ".BAKE"
                        bake_node.label = "For CATS bake: you should CTRL+Z"
                        bake_node.inputs["Y"].default_value = 1. if not inverted else -1.
                        tree.links.new(node.inputs["Normal"], bake_node.outputs["Vector"])
                else:
                    # Remove created displacement input nodes
                    if node.type == "COMBXYZ" and node.name[-5:] == ".BAKE":
                        # Make the bake Vector take over all outputs
                        if node.outputs["Vector"].is_linked:
                            while node.outputs["Vector"].is_linked:
                                tree.links.remove(node.outputs["Vector"].links[0])

                        tree.nodes.remove(node)


    # For all output nodes, swap selected inputs
    def swap_inputs(self, objects, desired_inputs, node_type):
        desired_material_trees = {slot.material.node_tree for obj in objects
                                   for slot in obj.material_slots if slot.material}
        desired_material_trees |= {node_group for node_group in bpy.data.node_groups}

        for tree in desired_material_trees:
            for node_name in [node.name for node in tree.nodes]:
                node = tree.nodes[node_name]
                if node.type == node_type:
                    for desired_input, connect_to in desired_inputs.items():
                        desired_orig = node.inputs[desired_input].links[0].from_socket if node.inputs[desired_input].is_linked else None
                        connect_orig = node.inputs[connect_to].links[0].from_socket if node.inputs[connect_to].is_linked else None
                        while node.inputs[desired_input].is_linked:
                            tree.links.remove(node.inputs[desired_input].links[0])
                        while node.inputs[connect_to].is_linked:
                            tree.links.remove(node.inputs[connect_to].links[0])
                        if desired_orig:
                            tree.links.new(node.inputs[connect_to], desired_orig)
                        if connect_orig:
                            tree.links.new(node.inputs[desired_input], connect_orig)

    # For every found BSDF, duplicate it, rename the new one to '.BAKE', and set bake-able defaults
    # Attach the links and copy the dv, but only for desired_inputs
    def genericize_bsdfs(self, objects, desired_inputs, base_black=False):
        desired_material_trees = {slot.material.node_tree for obj in objects
                                   for slot in obj.material_slots if slot.material}
        desired_material_trees |= {node_group for node_group in bpy.data.node_groups}

        for tree in desired_material_trees:
            for node_name in [node.name for node in tree.nodes]:
                node = tree.nodes[node_name]
                if node.type == "BSDF_PRINCIPLED":
                    bake_node = tree.nodes.new("ShaderNodeBsdfPrincipled")
                    bake_node.name = node.name + ".BAKE"
                    bake_node.label = "For CATS bake: you should CTRL+Z"
                    for desired_input, connect_to in desired_inputs.items():
                        if node.inputs[desired_input].is_linked:
                            tree.links.new(bake_node.inputs[connect_to],
                                           node.inputs[desired_input].links[0].from_socket)

                    # Make the bake BSDF take over all outputs
                    if node.outputs["BSDF"].is_linked:
                        to_sockets = [link.to_socket for link in node.outputs["BSDF"].links]
                        while node.outputs["BSDF"].is_linked:
                            tree.links.remove(node.outputs["BSDF"].links[0])
                        for to_socket in to_sockets:
                            tree.links.new(to_socket, bake_node.outputs["BSDF"])

                    if base_black:
                        bake_node.inputs["Base Color"].default_value = [0., 0., 0., 1.]
                    else:
                        bake_node.inputs["Base Color"].default_value = [1., 1., 1., 1.]
                    bake_node.inputs["Subsurface"].default_value = 0.0
                    bake_node.inputs["Metallic"].default_value = 0.0
                    bake_node.inputs["Specular"].default_value = 0.5
                    bake_node.inputs["Roughness"].default_value = 0.5
                    bake_node.inputs["Alpha"].default_value = 1.0

                    for desired_input, connect_to in desired_inputs.items():
                        bake_node.inputs[connect_to].default_value = node.inputs[desired_input].default_value

    # Find generated bakenodes and restore their outputs, then delete them
    def restore_bsdfs(self, objects):
        desired_material_trees = {slot.material.node_tree for obj in objects
                                   for slot in obj.material_slots if slot.material}
        desired_material_trees |= {node_group for node_group in bpy.data.node_groups}

        for tree in desired_material_trees:
            for bake_node_name in [node.name for node in tree.nodes]:
                bake_node = tree.nodes[bake_node_name]
                if bake_node.type == "BSDF_PRINCIPLED" and bake_node.name[-5:] == ".BAKE":
                    # we've found a bake node, restore the outputs to their rightful owner and del
                    node = tree.nodes[bake_node.name[:-5]]

                    # Make the bake BSDF take over all outputs
                    if bake_node.outputs["BSDF"].is_linked:
                        to_sockets = [link.to_socket for link in bake_node.outputs["BSDF"].links]
                        while bake_node.outputs["BSDF"].is_linked:
                            tree.links.remove(bake_node.outputs["BSDF"].links[0])
                        for to_socket in to_sockets:
                            tree.links.new(to_socket, node.outputs["BSDF"])

                    tree.nodes.remove(bake_node)

    # filter_node_create is a function which, given a tree, returns a tuple of
    # (input, output)
    def filter_image(self, context, image, filter_create, use_linear=False, save_srgb=False):
        # This is performed in our throwaway scene, so we don't have to keep settings
        context.scene.display_settings.display_device = 'None' if use_linear else 'sRGB'
        context.scene.view_settings.view_transform = "Standard"
        orig_colorspace = bpy.data.images[image].colorspace_settings.name
        # Bizarrely, getting the pixels from a render result is extremely difficult.
        # To keep things simple, we perform a render here and then reload from disk.
        bpy.data.images[image].save()
        # set up compositor
        context.scene.use_nodes = True
        tree = context.scene.node_tree
        for node in tree.nodes:
            tree.nodes.remove(node)
        image_node = tree.nodes.new(type="CompositorNodeImage")
        image_node.image = bpy.data.images[image]
        filter_input, filter_output = filter_create(context, tree)
        tree.links.new(filter_input, image_node.outputs["Image"])
        viewer_node = tree.nodes.new(type="CompositorNodeComposite")
        tree.links.new(viewer_node.inputs["Alpha"], image_node.outputs["Alpha"])
        tree.links.new(viewer_node.inputs["Image"], filter_output)

        # rerender image
        context.scene.render.resolution_x = bpy.data.images[image].size[0]
        context.scene.render.resolution_y = bpy.data.images[image].size[1]
        context.scene.render.resolution_percentage = 100
        context.scene.render.filepath = bpy.data.images[image].filepath
        # Immediately overwrite when we do this
        bpy.ops.render.render(write_still=True, scene=context.scene.name)
        bpy.data.images[image].reload()
        bpy.data.images[image].colorspace_settings.name = orig_colorspace

    def denoise_create(context, tree):
        denoise_node = tree.nodes.new(type="CompositorNodeDenoise")
        if context.scene.bake_pass_normal:
            normal_node = tree.nodes.new(type="CompositorNodeImage")
            normal_node.image = bpy.data.images["SCRIPT_world.png"]
            tree.links.new(denoise_node.inputs["Normal"], normal_node.outputs["Image"])
        return denoise_node.inputs["Image"], denoise_node.outputs["Image"]

    def sharpen_create(context, tree):
        sharpen_node = tree.nodes.new(type="CompositorNodeFilter")
        sharpen_node.filter_type = "SHARPEN"
        sharpen_node.inputs["Fac"].default_value = 0.1
        return sharpen_node.inputs["Image"], sharpen_node.outputs["Image"]

    # "Bake pass" function. Run a single bake to "<bake_name>.png" against all selected objects.
    def bake_pass(self, context, bake_name, bake_type, bake_pass_filter, objects, bake_size, bake_samples, bake_ray_distance, background_color, clear, bake_margin, bake_active=None, bake_multires=False,
                  normal_space='TANGENT',solidmaterialcolors=dict()):
        bpy.ops.object.select_all(action='DESELECT')
        if bake_active is not None:
            bake_active.select_set(True)
            context.view_layer.objects.active = bake_active

        print("Baking " + bake_name + " for objects: " + ",".join(obj.name for obj in objects))

        if clear:
            if "SCRIPT_" + bake_name + ".png" in bpy.data.images:
                image = bpy.data.images["SCRIPT_" + bake_name + ".png"]
                image.user_clear()
                bpy.data.images.remove(image)

            bpy.ops.image.new(name="SCRIPT_" + bake_name + ".png", width=bake_size[0], height=bake_size[1], color=background_color,
                              generated_type="BLANK", alpha=True)
            image = bpy.data.images["SCRIPT_" + bake_name + ".png"]
            image.filepath = bpy.path.abspath("//CATS Bake/" + "SCRIPT_" + bake_name + ".png")
            image.alpha_mode = "STRAIGHT"
            image.generated_color = background_color
            image.generated_width = bake_size[0]
            image.generated_height = bake_size[1]
            image.scale(bake_size[0], bake_size[1])
            if bake_type == 'NORMAL' or bake_type == 'ROUGHNESS':
                image.colorspace_settings.name = 'Non-Color'
            if bake_name == 'diffuse' or bake_name == 'metallic':  # For packing smoothness to alpha
                image.alpha_mode = 'CHANNEL_PACKED'
            image.pixels[:] = background_color * bake_size[0] * bake_size[1]
        image = bpy.data.images["SCRIPT_" + bake_name + ".png"]

        # Select only objects we're baking
        if not objects:
            print("No objects selected!")
            return

        for obj in objects:
            obj.select_set(True)
            context.view_layer.objects.active = obj

        # For all materials in use, change any value node labeled "bake_<bake_name>" to 1., then back to 0..
        for obj in objects:
            for slot in obj.material_slots:
                if slot.material:
                    for node in obj.active_material.node_tree.nodes:
                        if node.type == "VALUE" and node.label == "bake_" + bake_name:
                            node.outputs["Value"].default_value = 1

        # For all materials in all objects, add or repurpose an image texture node named "SCRIPT_BAKE"
        for obj in objects:
            for slot in obj.material_slots:
                if slot.material:
                    for node in slot.material.node_tree.nodes:
                        # Assign bake node
                        tree = slot.material.node_tree
                        node = None
                        if "bake" in tree.nodes:
                            node = tree.nodes["bake"]
                        else:
                            node = tree.nodes.new("ShaderNodeTexImage")
                        node.name = "bake"
                        node.label = "Cats bake - do not use"
                        node.select = True
                        node.image = bpy.data.images["SCRIPT_" + bake_name + ".png"]
                        tree.nodes.active = node
                        node.location.x += 500
                        node.location.y -= 500

        # Run bake.
        context.scene.cycles.bake_type = bake_type
        context.scene.cycles.use_denoising = False # https://developer.blender.org/T94573
        context.scene.render.bake.use_pass_direct = "DIRECT" in bake_pass_filter
        context.scene.render.bake.use_pass_indirect = "INDIRECT" in bake_pass_filter
        context.scene.render.bake.use_pass_color = "COLOR" in bake_pass_filter
        context.scene.render.bake.use_pass_diffuse = "DIFFUSE" in bake_pass_filter
        context.scene.render.bake.use_pass_emit = "EMIT" in bake_pass_filter
        if Common.version_2_93_or_older():
            context.scene.render.bake.use_pass_ambient_occlusion = "AO" in bake_pass_filter
        if bpy.app.version >= (2, 92, 0):
            context.scene.render.bake.target = "VERTEX_COLORS" if "VERTEX_COLORS" in bake_pass_filter else "IMAGE_TEXTURES"
        context.scene.cycles.samples = bake_samples
        context.scene.render.bake.use_clear = clear and bake_type == 'NORMAL'
        context.scene.render.bake.use_selected_to_active = (bake_active != None)
        context.scene.render.bake.margin = bake_margin
        context.scene.render.use_bake_multires = bake_multires
        context.scene.render.bake.normal_space = normal_space
        bpy.ops.object.bake(type=bake_type,
                            # pass_filter=bake_pass_filter,
                            use_clear=clear and bake_type == 'NORMAL',
                            # uv_layer="SCRIPT",
                            use_selected_to_active=(bake_active != None),
                            cage_extrusion=bake_ray_distance,
                            normal_space=normal_space
                            )
        # For all materials in use, change any value node labeled "bake_<bake_name>" to 1., then back to 0..
        for obj in objects:
            for slot in obj.material_slots:
                if slot.material:
                    for node in obj.active_material.node_tree.nodes:
                        if node.type == "VALUE" and node.label == "bake_" + bake_name:
                            node.outputs["Value"].default_value = 0


        #solid material optimization making 4X4 squares of solid color for this pass - @989onan
        if (context.scene.bake_optimize_solid_materials and
            (not any(plat.use_decimation for plat in context.scene.bake_platforms)) and
            (not context.scene.bake_pass_ao) and (not context.scene.bake_pass_normal)):
            #arranging old pixels and assignment to image pixels this way makes only one update per pass, so many many times faster - @989onan
            old_pixels = image.pixels[:]
            old_pixels = list(old_pixels)

            #in pixels
            #Thanks to @Sacred#9619 on discord for this one.
            margin = int(math.ceil(0.0078125 * context.scene.bake_resolution / 2)) #has to be the same as "pixelmargin"
            n = int( bake_size[0]/margin )
            n2 = int( bake_size[1]/margin )
            #lastly, slap our solid squares on top of bake atlas, to make a nice solid square without interuptions from the rest of the bake - @989onan
            for obj in get_objects(objects, {"MESH"}): #grab all mesh objects being baked
                for matindex,material in enumerate(obj.data.materials):
                    if material.name in solidmaterialcolors and (bake_name+"_color") in solidmaterialcolors[material.name]:
                        index = list(solidmaterialcolors.keys()).index(material.name)



                        #in pixels
                        #Thanks to @Sacred#9619 on discord for this one.
                        X = margin/2 + margin * int( index % n )
                        Y = margin/2 + margin * int( index / n2 )
                        square_center_coord = [X,Y]

                        color = solidmaterialcolors[material.name][bake_name+"_color"]
                        #while in pixels inside image but 4 pixel padding around our solid center square position
                        for x in range(max(0,int(square_center_coord[0]-(margin/2))),min(bake_size[0], int(square_center_coord[0]+(margin/2)))):
                            for y in range(max(0,int(square_center_coord[1]-(margin/2))),min(bake_size[1], int(square_center_coord[1]+(margin/2)))):
                                for channel,rgba in enumerate(color):
                                    #since the array is one dimensional, (kinda like old minecraft schematics) we have to convert 2d cords to 1d cords, then multiply by 4 since there are 4 channels, then add current channel.
                                    old_pixels[(((y*bake_size[0])+x)*4)+channel] = rgba
            image.pixels[:] = old_pixels[:]



    def copy_ob(self, ob, parent, collection):
        # copy ob
        copy = ob.copy()
        if not 'catsForcedExportName' in ob:
            copy['catsForcedExportName'] = ob.name[:-4] if ob.name[-4] == '.' else ob.name
        else:
            copy['catsForcedExportName'] = ob['catsForcedExportName']
        copy.data = ob.data.copy()
        copy.parent = parent
        copy.matrix_parent_inverse = ob.matrix_parent_inverse.copy()
        # copy particle settings
        for ps in copy.particle_systems:
            ps.settings = ps.settings.copy()
        collection.objects.link(copy)
        return copy

    def tree_copy(self, ob, parent, collection, ignore_hidden, levels=3, view_layer=None, filter_func=None):
        def recurse(ob, parent, depth, ignore_hidden, view_layer=None):
            if depth > levels:
                return
            if Common.is_hidden(ob) and ob.type != 'ARMATURE' and ignore_hidden:
                return
            if view_layer and ob.name not in view_layer.objects:
                return
            if not ob.data:
                return
            if filter_func and not filter_func(ob):
                return
            copy = self.copy_ob(ob, parent, collection)

            for child in ob.children:
                recurse(child, copy, depth + 1, ignore_hidden, view_layer=view_layer)

            return copy

        return recurse(ob, ob.parent, 0, ignore_hidden, view_layer=view_layer)

    def execute(self, context):
        if not get_objects(Common.get_meshes_objects(check=False), filter_func=lambda obj:
                           not Common.is_hidden(obj) or not context.scene.bake_ignore_hidden):
            self.report({'ERROR'}, t('cats_bake.error.no_meshes'))
            return {'FINISHED'}
        if any(obj.hide_render and not Common.is_hidden(obj)
               for obj in Common.get_armature().children
               if obj.name in context.view_layer.objects):
            self.report({'ERROR'}, t('cats_bake.error.render_disabled'))
            return {'FINISHED'}
        if not bpy.data.is_saved:
            self.report({'ERROR'}, "You need to save your .blend somewhere first!")
            return {'FINISHED'}

        # Change render engine to cycles and save the current one
        render_engine_tmp = context.scene.render.engine
        render_device_tmp = context.scene.cycles.device
        context.scene.render.engine = 'CYCLES'
        if context.scene.bake_device == 'GPU':
            context.scene.cycles.device = 'GPU'
        else:
            context.scene.cycles.device = 'CPU'

        # Change decimate settings, run bake, change them back
        decimation_mode = context.scene.decimation_mode
        max_tris = context.scene.max_tris
        decimate_fingers = context.scene.decimate_fingers
        decimation_remove_doubles = context.scene.decimation_remove_doubles
        decimation_animation_weighting = context.scene.decimation_animation_weighting
        decimation_animation_weighting_factor = context.scene.decimation_animation_weighting_factor
        decimation_animation_weighting_include_shapekeys = context.scene.decimation_animation_weighting_include_shapekeys
        context.scene.decimation_animation_weighting = context.scene.bake_animation_weighting
        context.scene.decimation_animation_weighting_factor = context.scene.bake_animation_weighting_factor
        context.scene.decimation_animation_weighting_include_shapekeys = context.scene.bake_animation_weighting_include_shapekeys

        context.scene.decimation_mode = "SMART"
        context.scene.decimate_fingers = False
        self.perform_bake(context)

        context.scene.decimation_mode = decimation_mode
        context.scene.max_tris = max_tris
        context.scene.decimate_fingers = decimate_fingers
        context.scene.decimation_remove_doubles = decimation_remove_doubles
        context.scene.decimation_animation_weighting = decimation_animation_weighting
        context.scene.decimation_animation_weighting_factor = decimation_animation_weighting_factor
        context.scene.decimation_animation_weighting_include_shapekeys = decimation_animation_weighting_include_shapekeys

        # Change render engine back to original
        context.scene.render.engine = render_engine_tmp
        context.scene.cycles.device = render_device_tmp

        return {'FINISHED'}

        #this samples curve to recalculate original smoothness to new smoothness
    def sample_curve_smoothness(self,sample_val):
        samplecurve = [0.000000,0.000000,0.000000,0.000000,0.000000,0.000000,0.000000,0.000000,0.000000,0.000000,0.000000,0.000000,0.000000,0.000000,0.000000,0.000000,0.000000,0.000000,0.000000,0.000000,0.000000,0.000000,0.000000,0.000000,0.000000,0.000000,0.000000,0.000000,0.000000,0.000000,0.000000,0.000000,0.000000,0.000000,0.000000,0.000000,0.000000,0.000000,0.000000,0.000000,0.000000,0.000000,0.000000,0.000000,0.000000,0.000000,0.000000,0.000000,0.000000,0.000000,0.000000,0.000000,0.000000,0.000000,0.000000,0.000000,0.000000,0.000000,0.000000,0.000000,0.000000,0.000000,0.000000,0.000000,0.000000,0.000000,0.000000,0.000000,0.000000,0.000000,0.000000,0.000000,0.000000,0.000000,0.000000,0.000000,0.000000,0.000000,0.000000,0.000000,0.000000,0.000000,0.000000,0.000000,0.000000,0.000000,0.000000,0.000000,0.000000,0.000000,0.000000,0.000000,0.000000,0.000000,0.000000,0.000000,0.000000,0.000000,0.000000,0.000000,0.000000,0.000000,0.000000,0.000000,0.000000,0.000000,0.000000,0.000000,0.000000,0.000000,0.000000,0.000000,0.000000,0.000000,0.000000,0.000000,0.000000,0.000000,0.000000,0.000000,0.000000,0.000000,0.000000,0.000000,0.000000,0.000000,0.000000,0.000000,0.000334,0.000678,0.001033,0.001400,0.001779,0.002170,0.002575,0.002993,0.003424,0.003871,0.004332,0.004808,0.005301,0.005810,0.006335,0.006878,0.007439,0.008018,0.008616,0.009233,0.009870,0.010527,0.011204,0.011903,0.012624,0.013367,0.014132,0.014920,0.015732,0.016568,0.017429,0.018314,0.019225,0.020163,0.021126,0.022117,0.023134,0.024180,0.025255,0.026358,0.027490,0.028652,0.029845,0.031068,0.032323,0.033610,0.034928,0.036280,0.037664,0.039083,0.040535,0.042022,0.043544,0.045102,0.046696,0.048327,0.049994,0.051699,0.053442,0.055224,0.057045,0.058905,0.060805,0.062745,0.064729,0.066758,0.068831,0.070948,0.073109,0.075311,0.077555,0.079841,0.082166,0.084531,0.086935,0.089377,0.091856,0.094371,0.096923,0.099510,0.102131,0.104786,0.107474,0.110195,0.112947,0.115729,0.118542,0.121385,0.124256,0.127155,0.130082,0.133035,0.136013,0.139018,0.142046,0.145098,0.148173,0.151270,0.154389,0.157529,0.160689,0.163868,0.167066,0.170282,0.173515,0.176765,0.180030,0.183310,0.186605,0.189914,0.193235,0.196569,0.199914,0.203270,0.206635,0.210011,0.213395,0.216786,0.220185,0.223591,0.227002,0.230418,0.233838,0.237263,0.240690,0.244119,0.247549,0.250980]

        #256 values in curve
        return samplecurve[round(255*sample_val)]

    #this samples for roughness map curve
    def sample_curve_roughness(self,sample_val):
        samplecurve = [0.000000,0.000000,0.000000,0.000000,0.000000,0.000000,0.000000,0.000000,0.000000,0.000000,0.000000,0.000000,0.000000,0.000000,0.000000,0.000000,0.000000,0.000000,0.000000,0.000000,0.000000,0.000000,0.000000,0.000000,0.000000,0.000000,0.000000,0.000000,0.000000,0.000000,0.000000,0.000000,0.000000,0.000000,0.000000,0.000000,0.000000,0.000000,0.000000,0.000000,0.000000,0.000000,0.000000,0.000000,0.000000,0.000000,0.000000,0.000000,0.000000,0.000000,0.000000,0.000000,0.000000,0.000000,0.000000,0.000000,0.000000,0.000000,0.000000,0.000000,0.000000,0.000000,0.000000,0.000000,0.000000,0.000000,0.000000,0.000000,0.000000,0.000000,0.000000,0.000000,0.000000,0.000000,0.000000,0.000000,0.000000,0.000000,0.000000,0.000000,0.000000,0.000000,0.000000,0.000000,0.000000,0.000000,0.000000,0.000000,0.000000,0.000000,0.000000,0.000000,0.000000,0.000000,0.000000,0.000000,0.000000,0.000000,0.000000,0.000000,0.000000,0.000000,0.000000,0.000000,0.000000,0.000000,0.000000,0.000000,0.000000,0.002133,0.004309,0.006529,0.008791,0.011097,0.013447,0.015840,0.018276,0.020756,0.023280,0.025847,0.028459,0.031114,0.033813,0.036557,0.039344,0.042176,0.045053,0.047973,0.050938,0.053948,0.057002,0.060102,0.063245,0.066434,0.069668,0.072947,0.076271,0.079640,0.083054,0.086514,0.090019,0.093570,0.097166,0.100808,0.104495,0.108229,0.112008,0.115834,0.119705,0.123623,0.127586,0.131596,0.135653,0.139756,0.143905,0.148101,0.152343,0.156633,0.160969,0.165352,0.169782,0.174259,0.178784,0.183355,0.187974,0.192640,0.197354,0.202115,0.206924,0.211781,0.216685,0.221637,0.226637,0.231685,0.236781,0.241926,0.247118,0.252359,0.257648,0.262986,0.268372,0.273807,0.279291,0.284823,0.290404,0.296035,0.301714,0.307442,0.313220,0.319046,0.324922,0.330848,0.336823,0.342847,0.348921,0.355045,0.361219,0.367443,0.373716,0.380040,0.386413,0.392837,0.399311,0.405836,0.412410,0.419036,0.425712,0.432438,0.439216,0.446181,0.453467,0.461066,0.468971,0.477176,0.485674,0.494457,0.503519,0.512853,0.522451,0.532307,0.542413,0.552764,0.563351,0.574168,0.585208,0.596464,0.607929,0.619596,0.631458,0.643508,0.655739,0.668144,0.680716,0.693449,0.706335,0.719367,0.732538,0.745842,0.759271,0.772819,0.786478,0.800241,0.814102,0.828054,0.842089,0.856201,0.870382,0.884626,0.898926,0.913275,0.927665,0.942090,0.956543,0.971017,0.985505,1.000000]

        #256 values in curve
        return samplecurve[round(255*sample_val)]

    #needed because it likes to pause blender entirely for a key input in console and we don't want that garbage - @989onan
    def compile_gmod_tga(self,steam_library_path,images_path,texturename):
        def on_timeout(process,statusdict):
            process.kill()
        #print(str([steam_library_path+"steamapps/common/GarrysMod/bin/vtex.exe", images_path+"materialsrc/"+texturename,"-mkdir", "-quiet","-game", steam_library_path+"steamapps/common/GarrysMod/garrysmod"]))
        proc = subprocess.Popen([steam_library_path+"steamapps/common/GarrysMod/bin/vtex.exe", images_path+"materialsrc/"+texturename,"-mkdir", "-quiet","-game", steam_library_path+"steamapps/common/GarrysMod/garrysmod"])
        # trigger timout and kill process in 5 seconds
        timer = threading.Timer(10, on_timeout, (proc,{'timeout':False}))
        timer.start()
        proc.wait()
        # in case we didn't hit timeout
        timer.cancel()

    def perform_bake(self, context):
        is_unittest = context.scene.cats_is_unittest
        if is_unittest:

            # for version consistency we use old style margins here. Really there should be a second set
            # of test cases
            if 'render.bake.margin_type' in context.scene:
                context.scene.render.bake.margin_type = 'EXTEND'

        print('START BAKE')
        # Global options
        resolution = context.scene.bake_resolution
        steam_library_path = context.scene.bake_steam_library.replace("\\", "/")
        generate_uvmap = context.scene.bake_generate_uvmap
        prioritize_face = context.scene.bake_prioritize_face
        prioritize_factor = context.scene.bake_face_scale
        uv_overlap_correction = context.scene.bake_uv_overlap_correction
        dont_pack_uvs = (not uv_overlap_correction == "MANUALNOPACK")
        margin = 0.0078125 # we want a 1-pixel margin around each island at 256x256, so 1/256, and since it's the space between islands we multiply it by two
        quick_compare = True
        apply_keys = context.scene.bake_apply_keys
        optimize_solid_materials = context.scene.bake_optimize_solid_materials
        unwrap_angle = context.scene.bake_unwrap_angle

        # Tweaks for 'draft' quality
        draft_quality = context.scene.bake_use_draft_quality
        if draft_quality:
            resolution = min(resolution, 1024)
        draft_render = is_unittest or draft_quality
        pixelmargin = int(math.ceil(margin * resolution / 2))

        # Passes
        pass_diffuse = context.scene.bake_pass_diffuse
        pass_normal = context.scene.bake_pass_normal
        pass_smoothness = context.scene.bake_pass_smoothness
        pass_ao = context.scene.bake_pass_ao
        pass_emit = context.scene.bake_pass_emit
        pass_alpha = context.scene.bake_pass_alpha
        pass_metallic = context.scene.bake_pass_metallic
        pass_displacement = context.scene.bake_pass_displacement
        pass_thickness = False

        # Pass options
        illuminate_eyes = context.scene.bake_illuminate_eyes
        supersample_normals = context.scene.bake_pass_normal
        emit_indirect = context.scene.bake_emit_indirect
        emit_exclude_eyes = context.scene.bake_emit_exclude_eyes
        cleanup_shapekeys = context.scene.bake_cleanup_shapekeys # Reverted and _old shapekeys
        ignore_hidden = context.scene.bake_ignore_hidden
        diffuse_indirect = context.scene.bake_diffuse_indirect
        diffuse_indirect_opacity = context.scene.bake_diffuse_indirect_opacity

        #adjusting don't pack to disable if there are things that will cause undesirable results if enabled, then invert and store to pack_uvs var
        pack_uvs = not (dont_pack_uvs and (not emit_indirect) and (not prioritize_face) and (not pass_ao) and (not any(plat.use_decimation for plat in context.scene.bake_platforms)))

        # Filters
        sharpen_bakes = context.scene.bake_sharpen
        denoise_bakes = context.scene.bake_denoise

        #also disable optimize solid materials if other things are enabled that will break it
        optimize_solid_materials = optimize_solid_materials and (not any(plat.use_decimation for plat in context.scene.bake_platforms)) and (not pass_ao) and (not pass_normal)

        # Save reference to original armature
        armature = Common.get_armature()
        orig_armature_name = armature.name

        # Create an output collection
        collection = bpy.data.collections.new("CATS Bake")
        context.scene.collection.children.link(collection)

        # Make note of the original object name, then name it a placeholder
        orig_largest_obj_name = sorted(get_objects(armature.children, {"MESH"},
                                                   filter_func=lambda obj:
                                                   not Common.is_hidden(obj)),
            key=lambda obj: obj.dimensions.x * obj.dimensions.y * obj.dimensions.z,
            reverse=True)[0].name
        if orig_largest_obj_name[-4] == '.':
            orig_largest_obj_name = orig_largest_obj_name[:-4]

        # Tree-copy all meshes - exclude copy-only, and copy them just before export
        arm_copy = self.tree_copy(armature, None, collection, ignore_hidden,
                                  view_layer=context.view_layer, filter_func=not_copyonly)

        # Create an extra scene to render in
        orig_scene_name = context.scene.name
        orig_view_layer = context.view_layer
        bpy.ops.scene.new(type="EMPTY") # copy keeps existing settings
        context.scene.name = "CATS Scene"
        orig_scene = bpy.data.scenes[orig_scene_name]
        context.scene.collection.children.link(collection)
        cats_world = bpy.data.worlds.new("CATS World")
        context.scene.world = cats_world
        if draft_quality:
            context.scene.render.use_simplify = True
            bpy.context.scene.render.simplify_subdivision_render = 1

        # Make sure all armature modifiers target the new armature
        for obj in get_objects(collection.all_objects):
            for modifier in obj.modifiers:
                if modifier.type == "ARMATURE":
                    modifier.object = arm_copy
                if modifier.type == "MULTIRES":
                    modifier.render_levels = modifier.total_levels
            # Do a little weight painting cleanup here
            if obj.type == "MESH":
                obj.select_set(True)
                context.view_layer.objects.active = obj
                Common.switch('WEIGHT_PAINT')
                # Unity maxes out at 4 deforms, remove here
                bpy.ops.object.vertex_group_limit_total(group_select_mode='BONE_DEFORM')
                # Remove insiginificant weights
                bpy.ops.object.vertex_group_clean(group_select_mode='BONE_DEFORM', limit=0.00001)
                Common.switch('OBJECT')
                obj['catsForcedExportName'] = orig_largest_obj_name

        # Copy default values from the largest diffuse BSDF
        objs_size_descending = sorted(get_objects(collection.all_objects, {"MESH"}),
            key=lambda obj: obj.dimensions.x * obj.dimensions.y * obj.dimensions.z,
            reverse=True)

        def first_bsdf(objs):
            for obj in get_objects(objs_size_descending):
                for slot in obj.material_slots:
                    if slot.material:
                        tree = slot.material.node_tree
                        for node in tree.nodes:
                            if node.type == "BSDF_PRINCIPLED":
                                return node

        bsdf_original = first_bsdf(objs_size_descending)
        cats_uv_layers = set()

        #first fix broken colors by adding their textures, then add the results of color only materials/solid textures to see if they need special UV treatment.
        #To detect and fix UV's for materials that are solid and don't need entire uv maps if all the textures are consistent throught. Also adds solid textures for BSDF's with default values but no texture
        solidmaterialnames = dict()

        #to store the colors for each pass for each solid material to apply to bake atlas later.
        solidmaterialcolors = dict()
        if optimize_solid_materials:
            for obj in get_objects(collection.all_objects, {"MESH"}):
                for matindex,material in enumerate(obj.data.materials):
                    for node in material.node_tree.nodes:
                        if node.type == "BSDF_PRINCIPLED":#For each material bsdf in every object in each material

                            def check_if_tex_solid(bsdfinputname,node_prinipled):
                                node_image = node_prinipled.inputs[bsdfinputname].links[0].from_node
                                if node_image.type != "TEX_IMAGE": #To catch normal maps
                                    return [False,[0.,0.,0.,1.]] #if not image then it's some type of node chain that is too complicated so return false
                                old_pixels = node_image.image.pixels[:]
                                solidimagepixels = np.tile(old_pixels[0:4], int(len(old_pixels)/4))
                                if np.array_equal(solidimagepixels,old_pixels):
                                    return [True,old_pixels[0:4]]
                                return [False,[0.,0.,0.,1.]]

                            #each pass below makes solid color textures or reads the texture and checks if it's solid using numpy.
                            node_prinipled = node
                            solid_colors = {
                                "diffuse": [0.,0.,0.,1.],
                                "smoothness": [0.,0.,0.,1.],
                                "metallic": [0.,0.,0.,1.],
                                "alpha": [1.,1.,1.,1.],
                            }
                            for (use_pass, pass_key, pass_slot) in [
                                    (pass_diffuse, "diffuse", "Base Color"),
                                    (pass_emit, "emit", "Emission"),
                                    (pass_smoothness, "smoothness", "Roughness"),
                                    (pass_metallic, "metallic", "Metallic"),
                                    (pass_alpha, "alpha", "Alpha"),
                            ]:
                                if use_pass:
                                    if not node.inputs[pass_slot].is_linked:
                                        node_image = material.node_tree.nodes.new(type="ShaderNodeTexImage")
                                        node_image.image = bpy.data.images.new(pass_slot, width=8, height=8, alpha=True)
                                        node_image.location = (1101, -500)
                                        node_image.label = pass_slot

                                        #assign to image so it's baked
                                        node_image.image.generated_color = node.inputs[pass_slot].default_value
                                        solid_colors[pass_key] = node.inputs[pass_slot].default_value
                                        node_image.image.file_format = 'PNG'
                                        material.node_tree.links.new(node_image.outputs['Color'], node_prinipled.inputs['Base Color'])
                                    else:
                                        pass_solid,pass_color = check_if_tex_solid(pass_slot,node_prinipled)
                                        if pass_solid:
                                            solid_colors[pass_key] = pass_color
                                        else:
                                            del solid_colors[pass_key]

                            #now we check based on all the passes if our material is solid.
                            if all(pass_key in solid_colors for pass_key in ["diffuse", "smoothness", "metallic", "alpha"]) or "emit" in solid_colors:
                                solidmaterialnames[obj.data.materials[matindex].name] = len(solidmaterialnames) #put materials into an index order because we wanna put them into a grid
                                solidmaterialcolors[obj.data.materials[matindex].name] = {"diffuse_color":solid_colors['diffuse'],
                                                                                            "emission_color":solid_colors.get('emit', [0., 0., 0., 1.]),
                                                                                            "smoothness_color":solid_colors['smoothness'],
                                                                                            "metallic_color":solid_colors['metallic'],
                                                                                            "alpha_color":solid_colors['alpha']}
                                print("Object: \""+obj.name+"\" with Material: \""+obj.data.materials[matindex].name+"\" is solid!")
                            else:
                                print("Object: \""+obj.name+"\" with Material: \""+obj.data.materials[matindex].name+"\" is NOT solid!")
                                pass #don't put an entry, and assume if there is no entry, then it isn't solid.

                            break #since we found our principled and did our stuff we can break the node scanning loop on this material.

        if generate_uvmap:
            bpy.ops.object.select_all(action='DESELECT')
            # Make copies of the currently render-active UV layer, name "CATS UV"
            for obj in get_objects(collection.all_objects, {"MESH"}):
                obj.select_set(True)
                context.view_layer.objects.active = obj
                # make sure to copy the render-active UV only
                active_uv = None
                for uvmap in obj.data.uv_layers:
                    if uvmap.active_render:
                        obj.data.uv_layers.active = uvmap
                        active_uv = uvmap
                reproject_anyway = (len(obj.data.uv_layers) == 0 or
                                    all(set(loop.uv[:]).issubset({0,1}) for loop in active_uv.data))
                bpy.ops.mesh.uv_texture_add()
                obj.data.uv_layers[-1].name = 'CATS UV'
                cats_uv_layers.add('CATS UV')
                if supersample_normals:
                    bpy.ops.mesh.uv_texture_add()
                    obj.data.uv_layers[-1].name = 'CATS UV Super'
                    cats_uv_layers.add('CATS UV Super')

                if uv_overlap_correction == "REPROJECT" or reproject_anyway:
                    for layer in cats_uv_layers:
                        idx = obj.data.uv_layers.active_index
                        bpy.ops.object.select_all(action='DESELECT')
                        obj.data.uv_layers[layer].active = True
                        Common.switch('EDIT')
                        for matindex,material in enumerate(obj.data.materials):
                            #select each material individually and unwrap. The averaging and packing will take care of overlaps. - @989onan
                            bpy.ops.mesh.select_all(action='DESELECT')
                            obj.active_material_index = matindex
                            bpy.ops.object.material_slot_select()

                            bpy.ops.uv.select_all(action='SELECT')
                            bpy.ops.uv.smart_project(angle_limit=unwrap_angle, island_margin=margin)
                        Common.switch('OBJECT')
                        obj.data.uv_layers.active_index = idx
                elif uv_overlap_correction == "UNMIRROR":
                    # TODO: issue a warning if any source images don't use 'wrap'
                    # Select all faces in +X
                    print("Un-mirroring source CATS UV data")
                    uv_layer = (obj.data.uv_layers["CATS UV Super"].data if
                               supersample_normals else
                               obj.data.uv_layers["CATS UV"].data)
                    for poly in obj.data.polygons:
                        if poly.center[0] > 0:
                            for loop in poly.loop_indices:
                                uv_layer[loop].uv.x += 1
                elif uv_overlap_correction == "MANUAL":
                    if "Target" in obj.data.uv_layers:
                        for idx, loop in enumerate(obj.data.uv_layers["Target"].data):
                            obj.data.uv_layers["CATS UV"].data[idx].uv = loop.uv
                            if supersample_normals:
                                obj.data.uv_layers["CATS UV Super"].data[idx].uv = loop.uv

            #PLEASE DO THIS TO PREVENT PROBLEMS WITH UV EDITING LATER ON:
            bpy.data.scenes["CATS Scene"].tool_settings.use_uv_select_sync = False

            if optimize_solid_materials:
                #go through the solid materials on all the meshes and scale their UV's down to 0 in a grid of rows of squares so that they bake on a small separate part of the image mostly in the top left -@989onan
                for obj in get_objects(collection.all_objects, {"MESH"}):
                    for matindex,material in enumerate(obj.data.materials):
                        if material.name in solidmaterialnames:
                            for layer in cats_uv_layers:
                                print("processing solid material: \""+material.name+"\" on layer: \""+layer+"\" on object: \""+obj.name+"\"")
                                idx = obj.data.uv_layers.active_index
                                obj.data.uv_layers[layer].active = True
                                Common.switch('EDIT')
                                #deselect all geometry and uv, select material that we are on that is solid, and then select all on visible UV. This will isolate the solid material UV's on this layer and object.

                                bpy.ops.mesh.select_all(action='SELECT') #select all mesh
                                bpy.ops.uv.select_all(action='DESELECT') #deselect all UV
                                bpy.ops.mesh.select_all(action='DESELECT') #deselect all mesh

                                bpy.ops.mesh.select_mode(type="FACE")
                                bpy.context.scene.tool_settings.uv_select_mode = 'FACE'
                                obj.active_material_index = matindex
                                bpy.ops.object.material_slot_select() #select our material on mesh
                                bpy.ops.uv.select_all(action='SELECT') #select all uv

                                #https://blender.stackexchange.com/a/75095
                                #Scale a 2D vector v, considering a scale s and a pivot point p
                                def Scale2D( v, s, p ):
                                    return ( p[0] + s[0]*(v[0] - p[0]), p[1] + s[1]*(v[1] - p[1]) )

                                Common.switch('OBJECT')#idk why this has to be here but it breaks without it - @989onan
                                index = solidmaterialnames[material.name]

                                #Thanks to @Sacred#9619 on discord for this one.
                                squaremargin = pixelmargin
                                n = int( resolution/squaremargin )
                                X = squaremargin/2 + squaremargin * int( index % n )
                                Y = squaremargin/2 + squaremargin * int( index / n )

                                uv_layer = obj.data.uv_layers[layer].data
                                for poly in obj.data.polygons:
                                    for loop in poly.loop_indices:
                                        if uv_layer[loop].select: #make sure that it is selected (only visible will be selected in this case)
                                            #Here we scale the UV's down to 0 starting at the bottom left corner and going up row by row of solid materials.
                                            uv_layer[loop].uv = Scale2D( uv_layer[loop].uv, (0,0), ((X/resolution),(Y/resolution))  )
                                Common.switch('EDIT')
                                #deselect UV's and hide mesh for scaling uv's out the way later. this also prevents the steps for averaging islands and prioritizing head size from going bad later.
                                bpy.ops.uv.select_all(action='DESELECT')
                                bpy.ops.mesh.hide(unselected=False)

            # Select all meshes. Select all UVs. Average islands scale
            Common.switch('OBJECT')
            bpy.ops.object.select_all(action='DESELECT')
            for layer in cats_uv_layers:
                Common.switch('OBJECT')
<<<<<<< HEAD
                if pack_uvs:
                    for obj in collection.all_objects:
                        if obj.type == 'MESH':
                            obj.data.uv_layers.active = obj.data.uv_layers[layer]
                            context.view_layer.objects.active = obj
                    Common.switch('EDIT')
                    bpy.ops.mesh.select_all(action='SELECT')
                    bpy.ops.uv.select_all(action='SELECT')
                    bpy.ops.uv.average_islands_scale()  # Use blender average so we can make our own tweaks.
                    Common.switch('OBJECT')

            # TODO: this doesn't really need editor commands
            if prioritize_face and pack_uvs:
                for obj in collection.all_objects:
                    if obj.type != "MESH":
                        continue
                    context.view_layer.objects.active = obj
=======
                for obj in get_objects(collection.all_objects, {"MESH"}):
                    obj.data.uv_layers.active = obj.data.uv_layers[layer]
                    context.view_layer.objects.active = obj
                    obj.select_set(True)
                Common.switch('EDIT')
                bpy.ops.mesh.select_all(action='SELECT')
                bpy.ops.uv.select_all(action='SELECT')
                bpy.ops.uv.average_islands_scale()  # Use blender average so we can make our own tweaks.
                Common.switch('OBJECT')

            # Scale up textures most likely to be looked closer at (in this case, eyes)
            if prioritize_face:
                for obj in get_objects(collection.all_objects, {"MESH"}):
                    # Build set of relevant vertices
                    affected_vertices = set()
>>>>>>> e2d71ace
                    for group in ['LeftEye', 'lefteye', 'Lefteye', 'Eye.L', "Eye_L", 'RightEye', 'righteye', 'Righteye', 'Eye.R', "Eye_R"]:
                        if group in obj.vertex_groups:
                            vgroup_idx = obj.vertex_groups[group].index
                            for vert in obj.data.vertices:
                                if any(v_group.group == vgroup_idx and v_group.weight > 0. for v_group in vert.groups):
                                    affected_vertices.add(vert.index)

                    # Then for each UV (cause of the viewport thing) scale up by the selected factor
                    for layer in cats_uv_layers:
                        uv_layer = obj.data.uv_layers[layer].data
                        for poly in obj.data.polygons:
                            if all(vert_idx in affected_vertices for vert_idx in poly.vertices):
                                for loop in poly.loop_indices:
                                    uv_layer[loop].uv.x *= prioritize_factor
                                    uv_layer[loop].uv.y *= prioritize_factor

            # Pack islands. Optionally use UVPackMaster if it's available
            for layer in cats_uv_layers:
                for obj in get_objects(collection.all_objects, {"MESH"}):
                    obj.data.uv_layers.active = obj.data.uv_layers[layer]
                    obj.select_set(True)
                Common.switch('EDIT')
                bpy.ops.mesh.reveal()
                bpy.ops.mesh.select_all(action='SELECT')
                bpy.ops.uv.select_all(action='SELECT')
                # have a UI-able toggle, if UVP is detected, to keep lock overlapping in place
                # otherwise perform blender pack here
<<<<<<< HEAD
                if pack_uvs:
                    if not context.scene.uvp_lock_islands:
                        bpy.ops.uv.pack_islands(rotate=True, margin=margin)
                    
                    # detect if UVPackMaster installed and configured
                    if 'uvpm3_props' in context.scene:
                        context.scene.uvpm3_props.normalize_islands = False
                        # CATS UV Super is where we do the World normal bake, so it must be totally
                        # non-overlapping.
                        context.scene.uvpm3_props.lock_overlapping_enable = layer != 'CATS UV Super'
                        context.scene.uvpm3_props.lock_overlapping_mode = '2'
                        context.scene.uvpm3_props.pack_to_others = False
                        context.scene.uvpm3_props.margin = margin
                        context.scene.uvpm3_props.simi_threshold = 3
                        context.scene.uvpm3_props.precision = 1000
                        context.scene.uvpm3_props.rotation_enable = True
                        context.scene.uvpm3_props.rotation_step = 90
                        # Give UVP a static number of iterations to do TODO: make this configurable?
                        for _ in range(1, 3):
                            bpy.ops.uvpackmaster3.pack(mode_id='pack.single_tile')
                    elif 'uvpm2_props' in context.scene:
=======
                if not context.scene.uvp_lock_islands:
                    bpy.ops.uv.pack_islands(rotate=True, margin=margin)

                # detect if UVPackMaster installed and configured: apparently UVP doesn't always
                # self-initialize? So just force it
                # if 'uvpm3_props' in context.scene:
                try:
                    context.scene.uvpm3_props.normalize_islands = False
                    # CATS UV Super is where we do the World normal bake, so it must be totally
                    # non-overlapping.
                    context.scene.uvpm3_props.lock_overlapping_enable = layer != 'CATS UV Super'
                    context.scene.uvpm3_props.lock_overlapping_mode = '2'
                    context.scene.uvpm3_props.pack_to_others = False
                    context.scene.uvpm3_props.margin = margin
                    context.scene.uvpm3_props.simi_threshold = 3
                    context.scene.uvpm3_props.precision = 1000
                    context.scene.uvpm3_props.rotation_enable = True
                    context.scene.uvpm3_props.rotation_step = 90
                    # Give UVP a static number of iterations to do TODO: make this configurable?
                    for _ in range(1, 3):
                        bpy.ops.uvpackmaster3.pack(mode_id='pack.single_tile')
                except:
                    try:
>>>>>>> e2d71ace
                        context.scene.uvp2_props.normalize_islands = False
                        context.scene.uvp2_props.lock_overlapping_mode = ('0' if
                                                                          layer == 'CATS UV Super' else
                                                                          '2')
                        context.scene.uvp2_props.pack_to_others = False
                        context.scene.uvp2_props.margin = margin
                        context.scene.uvp2_props.similarity_threshold = 3
                        context.scene.uvp2_props.precision = 1000
                        # Give UVP a static number of iterations to do TODO: make this configurable?
                        for _ in range(1, 3):
                            bpy.ops.uvpackmaster2.uv_pack()
<<<<<<< HEAD
                    else:
                        bpy.ops.uv.pack_islands(rotate=True, margin=margin)
=======
                    except:
                        bpy.ops.uv.pack_islands(rotate=True, margin=margin)
                        pass

>>>>>>> e2d71ace
                Common.switch('OBJECT')

            if optimize_solid_materials:
                #unhide geometry from step before pack islands that fixed solid material uvs, then scale uv's to be short enough to avoid color squares at top right. - @989onan
                for obj in get_objects(collection.all_objects, {"MESH"}):
                    for layer in cats_uv_layers:
                        idx = obj.data.uv_layers.active_index
                        obj.data.uv_layers[layer].active = True
                        Common.switch('EDIT')

                        bpy.ops.mesh.select_all(action='SELECT')
                        bpy.ops.uv.select_all(action='SELECT')

                        #https://blender.stackexchange.com/a/75095
                        #Scale a 2D vector v, considering a scale s and a pivot point p
                        def Scale2D( v, s, p ):
                            return ( p[0] + s[0]*(v[0] - p[0]), p[1] + s[1]*(v[1] - p[1]) )

                        last_index = len(solidmaterialnames)

                        #Thanks to @Sacred#9619 on discord for this one.
                        squaremargin = pixelmargin
                        n = int( resolution/squaremargin )
                        Y = squaremargin/2 + squaremargin * int( last_index / n )

                        Common.switch('OBJECT')#idk why this has to be here but it breaks without it - @989onan
                        for poly in obj.data.polygons:
                            for loop in poly.loop_indices:
                                uv_layer = obj.data.uv_layers[layer].data
                                if uv_layer[loop].select: #make sure that it is selected (only visible will be selected in this case)
                                    #scale UV upwards so square stuff below can fit for solid colors
                                    uv_layer[loop].uv = Scale2D( uv_layer[loop].uv, (1,1-((Y+(pixelmargin+squaremargin))/resolution)), (0,1) )

                    #unhide all mesh polygons from our material hiding for scaling
                    for layer in cats_uv_layers:
                        idx = obj.data.uv_layers.active_index
                        obj.data.uv_layers[layer].active = True
                        Common.switch('EDIT')
                        bpy.ops.mesh.select_all(action='SELECT')
                        bpy.ops.uv.select_all(action='SELECT')
                        bpy.ops.mesh.reveal(select=True)
                        Common.switch('OBJECT') #below will error if it isn't in object because of poll error

            #lastly make our target UV map active
            for obj in get_objects(collection.all_objects, {"MESH"}):
                obj.data.uv_layers.active = obj.data.uv_layers["CATS UV"]

        if os.path.exists(bpy.path.abspath("//CATS Bake/")):
            shutil.rmtree(bpy.path.abspath("//CATS Bake/"))
        os.mkdir(bpy.path.abspath("//CATS Bake/"))

        # Perform 'Bake' renders: non-normal that never perform ray-tracing
        for (bake_conditions, bake_name, bake_type, bake_pass_filter, background_color,
             desired_inputs, use_linear, invert) in [
                 (pass_diffuse, "diffuse", "DIFFUSE", {"COLOR"}, [0.5, 0.5, 0.5, 1.], {"Base Color": "Base Color"}, False, False),
                 (pass_smoothness, "smoothness", "ROUGHNESS", set(), [1., 1., 1., 1.], {"Roughness": "Roughness"}, True, True),
                 (pass_alpha, "alpha", "DIFFUSE", {"COLOR"}, [1, 1, 1, 1.], {"Alpha": "Alpha"}, False, False),
                 (pass_metallic, "metallic", "DIFFUSE", {"COLOR"}, [1., 1., 1., 1.], {"Metallic": "Metallic"}, False, True),
                 (pass_emit and not emit_indirect, "emission", "EMIT", set(), [0, 0, 0, 1.], {"Emission": "Emission"}, False, False),
        ]:
            # TODO: Linearity will be determined by end channel. Alpha is linear, RGB is sRGB
            if bake_conditions:
                self.genericize_bsdfs(get_objects(collection.all_objects, {"MESH"}),
                                      desired_inputs)
                self.bake_pass(context, bake_name, bake_type, bake_pass_filter,
                               get_objects(collection.all_objects, {"MESH"}),
                               (resolution, resolution), 1 if draft_render else 32, 0,
                               background_color, True, pixelmargin,
                               solidmaterialcolors=solidmaterialcolors)
                self.restore_bsdfs(get_objects(collection.all_objects, {"MESH"}))

                if invert:
                    pixel_buffer = img_channels_as_nparray("SCRIPT_" + bake_name + ".png")
                    pixel_buffer[:3] -= 1.0
                    nparray_channels_to_img("SCRIPT_" + bake_name + ".png", np.abs(pixel_buffer))

                if sharpen_bakes:
                    self.filter_image(context, "SCRIPT_" + bake_name + ".png", BakeButton.sharpen_create,
                                      use_linear = use_linear)

        # Bake displacement sides A and B, make one negative, select greater magnitude, normalize from 0 to 1
        if pass_displacement:
            self.swap_inputs(get_objects(collection.all_objects, {"MESH"}),
                              {"Surface": "Displacement"}, "OUTPUT_MATERIAL")

            self.prepare_displacement(get_objects(collection.all_objects, {"MESH"}),
                                      inverted=False)
            self.bake_pass(context, "displacement", "EMIT", {},
                           get_objects(collection.all_objects, {"MESH"}),
                           (resolution, resolution), 1 if draft_render else 32, 0,
                           [0., 0., 0., 1.], True, pixelmargin,
                           solidmaterialcolors=solidmaterialcolors)
            self.prepare_displacement(get_objects(collection.all_objects, {"MESH"}),
                                      restore=True)

            self.prepare_displacement(get_objects(collection.all_objects, {"MESH"}),
                                      inverted=True)
            self.bake_pass(context, "displacement_inverse", "EMIT", {},
                           get_objects(collection.all_objects, {"MESH"}),
                           (resolution, resolution), 1 if draft_render else 32, 0,
                           [0., 0., 0., 1.], True, pixelmargin,
                           solidmaterialcolors=solidmaterialcolors)
            self.prepare_displacement(get_objects(collection.all_objects, {"MESH"}),
                                      restore=True)
            # TODO: we could also account for multires displacement by adding the bake result to the
            # above, but detaching displacements first

            self.swap_inputs(get_objects(collection.all_objects, {"MESH"}),
                              {"Surface": "Displacement"}, "OUTPUT_MATERIAL")

            # The above creates two images with their green channels either positive or negative
            # displacement. Here we map that back into a single image around 0.5
            dp1 = img_channels_as_nparray("SCRIPT_displacement.png")
            dp2 = img_channels_as_nparray("SCRIPT_displacement_inverse.png")
            # normalize each 0 to 1 using the same magnitude
            # always expect 'min' for each to be 0, so skip that
            overall_max = max(dp1[1].max(), dp2[1].max())
            with open(bpy.path.abspath("//CATS Bake/displacement.txt"), "w") as fi:
                # The height value in the shader does (x * height) - (height/2), which means the
                # total magnitude (min - max) is = height. overall_max is only the positive or
                # negative component of our height (whichever is greater) so we need to double it.
                fi.write("Height Value: {}".format(overall_max * 2.))
            if overall_max > 0.:
                dp1[1] = dp1[1]/overall_max
                dp2[1] = - dp2[1]/overall_max
                # mix, then map to 0 to 1
                dp1[1] += dp2[1]
                dp1[1] = (dp1[1] + 1.) / 2.

                nparray_channels_to_img("SCRIPT_displacement.png", dp1)
                bpy.data.images["SCRIPT_displacement.png"].save()

        # Save and disable shape keys
        shapekey_values = dict()
        if not apply_keys:
            for obj in get_objects(collection.all_objects):
                if Common.has_shapekeys(obj):
                    # This doesn't work for keys which have different starting
                    # values... but generally that's not what you should do anyway
                    for key in obj.data.shape_keys.key_blocks:
                        # Always ignore '_bake' keys so they're baked in
                        if key.name[-5:] != '_bake':
                            shapekey_values[key.name] = key.value
                            key.value = 0.0

        # Option to apply current shape keys, otherwise normals bake weird
        # If true, apply all shapekeys and remove '_bake' keys
        # Otherwise, only apply '_bake' keys
        Common.switch('EDIT')
        Common.switch('OBJECT')
        for name in [ob.name for ob in collection.all_objects]:
            obj = collection.all_objects[name]
            if obj.type == "MESH" and Common.has_shapekeys(obj):
                obj.select_set(True)
                context.view_layer.objects.active = obj
                bpy.ops.object.shape_key_add(from_mix=True)
                bpy.ops.cats_shapekey.shape_key_to_basis()
                obj.active_shape_key_index = 0
                # Ensure all keys are now set to 0.0
                for key in obj.data.shape_keys.key_blocks:
                    key.value = 0.0

        # Joining meshes causes issues with materials. Instead. apply location for all meshes, so object and world space are the same
        for obj in get_objects(collection.all_objects):
            if obj.type in ["MESH", "ARMATURE"]:
                bpy.ops.object.select_all(action='DESELECT')
                obj.select_set(True)
                context.view_layer.objects.active = obj
                bpy.ops.object.transform_apply(location=True, scale=True, rotation=True)

        # Bake normals in object coordinates
        if pass_normal:
            if generate_uvmap:
                for obj in get_objects(collection.all_objects, filter_type="MESH"):
                    if supersample_normals:
                        obj.data.uv_layers.active = obj.data.uv_layers["CATS UV Super"]
                    else:
                        obj.data.uv_layers.active = obj.data.uv_layers["CATS UV"]
            bake_size = ((resolution * 2, resolution * 2) if
                         supersample_normals else
                         (resolution, resolution))
            self.bake_pass(context, "world", "NORMAL", set(), get_objects(collection.all_objects, {"MESH"}),
                           bake_size, 1 if draft_render else 128, 0, [0.5, 0.5, 1., 1.], True, pixelmargin, normal_space="OBJECT",solidmaterialcolors=solidmaterialcolors)

        # Reset UV
        for obj in get_objects(collection.all_objects):
             if obj.type == 'MESH' and generate_uvmap and supersample_normals:
                  obj.data.uv_layers.active = obj.data.uv_layers["CATS UV"]

        # Perform 'Indirect' renders: ray traced, at least sometimes
        for (bake_conditions, displace_eyes,  bake_name, bake_type, bake_pass_filter,
             background_color, world_color, desired_inputs, base_black) in [
            (pass_ao, illuminate_eyes, "ao", "AO", {"AO"}, [1., 1., 1., 1.], None, None, False),
            (pass_emit and emit_indirect, emit_exclude_eyes, "emission", "COMBINED",
             {"COLOR", "DIRECT", "INDIRECT", "EMIT", "AO", "DIFFUSE"}, [0., 0., 0., 1.], (0,0,0), None, False),
             # the MOST correct way to bake subsurface light only would be to set Base Color to black,
             # multiply Base Color and Subsurface Color and plug into Subsurface Color, then bake Diffuse color
             # then multiply by normalized thickness.
            (pass_diffuse and diffuse_indirect, True, "diffuse_indirect", "DIFFUSE", {"INDIRECT"}, [0., 0., 0., 1.], (1,1,1), None, False),
            # bake 'thickness' by baking subsurface as albedo, normalizing, and inverting
                 (pass_thickness, True, "thickness", "DIFFUSE", {"COLOR"}, [1., 1., 1., 1.], None, {"Subsurface": "Alpha"}, False),
             # bake 'subsurface' by baking Diffuse Color when Base Color is black
                 (False, True, "subsurface", "DIFFUSE", {"COLOR"}, [0., 0., 0., 1.], None, {"Subsurface Color": "Subsurface Color", "Subsurface": "Subsurface"}, True),
             ]:
            if bake_conditions:
                if world_color:
                     cats_world.color = world_color
                # Enable all AO keys
                for obj in get_objects(collection.all_objects):
                    if Common.has_shapekeys(obj):
                        for key in obj.data.shape_keys.key_blocks:
                            if ('ambient' in key.name.lower() and 'occlusion' in key.name.lower()) or key.name[-3:] == '_ao':
                                key.value = 1.0

                # If conditions are met, move eyes up by 25m (so they don't get shadows)
                if displace_eyes:
                    # Add modifiers that prevent LeftEye and RightEye being baked
                    for obj in get_objects(collection.all_objects, {"MESH"}):
                        for group in ['LeftEye', 'lefteye', 'Lefteye', 'Eye.L', "Eye_L",
                                      'RightEye', 'righteye', 'Righteye', 'Eye.R', "Eye_R"]:
                            if group in obj.vertex_groups:
                                bakeeyemask = obj.modifiers.new(type='DISPLACE', name="bakeeyemask")
                                bakeeyemask.vertex_group = group
                                bakeeyemask.direction = 'Z'
                                bakeeyemask.strength = 25
                                bakeeyemask.mid_level = 0

                if desired_inputs is not None:
                    self.genericize_bsdfs(get_objects(collection.all_objects, {"MESH"}),
                                          desired_inputs, base_black=base_black)
                self.bake_pass(context, bake_name, bake_type, bake_pass_filter,
                               get_objects(collection.all_objects, {"MESH"}),
                               (resolution, resolution), 16 if draft_render else 512, 0,
                               background_color, True, pixelmargin,
                               solidmaterialcolors=solidmaterialcolors)
                if desired_inputs is not None:
                    self.restore_bsdfs(get_objects(collection.all_objects, {"MESH"}))

                if displace_eyes:
                    for obj in get_objects(collection.all_objects):
                        for modifier_name in [mod.name for mod in obj.modifiers]:
                            if 'bakeeyemask' in modifier_name:
                                obj.modifiers.remove(obj.modifiers[modifier_name])

                if denoise_bakes:
                    self.filter_image(context, "SCRIPT_" + bake_name + ".png", BakeButton.denoise_create
                                      )
                # Disable all AO keys
                for obj in get_objects(collection.all_objects):
                    if Common.has_shapekeys(obj):
                        for key in obj.data.shape_keys.key_blocks:
                            if ('ambient' in key.name.lower() and 'occlusion' in key.name.lower()) or key.name[-3:] == '_ao':
                                key.value = 0.0

        # Remove multires modifiers
        for obj in get_objects(collection.all_objects):
            mods = []
            for mod in obj.modifiers:
                if mod.type == "MULTIRES":
                    mods.append(mod.name)
            for mod in mods:
                obj.modifiers.remove(obj.modifiers[mod])

        # Apply any masking modifiers before decimation
        print("Applying mask modifiers")
        for obj in get_objects(collection.all_objects):
            if not any(mod.type == "MASK" and mod.show_viewport for mod in obj.modifiers):
                continue
            bpy.ops.object.select_all(action='DESELECT')
            context.view_layer.objects.active = obj

            vgroup_idxes = {obj.vertex_groups[mod.vertex_group].index for mod in obj.modifiers
                            if mod.show_viewport and mod.type == 'MASK'}
            for group in vgroup_idxes:
                print("Deleting vertices from {} on obj {}".format(group, obj.name))
            Common.switch("EDIT")
            bpy.ops.mesh.select_all(action='DESELECT')
            Common.switch("OBJECT")
            for vert in obj.data.vertices:
                vert.select = any(group.group in vgroup_idxes and group.weight > 0. for group in vert.groups)

            Common.switch("EDIT")
            bpy.ops.mesh.delete(type="VERT")
            Common.switch("OBJECT")

        ########### BEGIN PLATFORM SPECIFIC CODE ###########
        for platform_number, platform in enumerate(context.scene.bake_platforms):
            image_extension = ""
            if platform.image_export_format == "TGA":
                image_extension = ".tga"
            elif platform.image_export_format == "PNG":
                image_extension = ".png"

            def platform_img(img_pass):
                return platform_name + " " + img_pass + image_extension
            def sanitized_name(orig_name):
                #sanitizing name since everything needs to be simple characters and "_"'s
                sanitized = ""
                for i in orig_name.lower():
                    if i.isalnum() or i == "_":
                        sanitized += i
                    else:
                        sanitized += "_"
                return sanitized.replace("_tga", ".tga")

            platform_name = platform.name
            merge_twistbones = platform.merge_twistbones
            diffuse_alpha_pack = platform.diffuse_alpha_pack
            metallic_alpha_pack = platform.metallic_alpha_pack
            metallic_pack_ao = platform.metallic_pack_ao
            diffuse_premultiply_ao = platform.diffuse_premultiply_ao
            diffuse_premultiply_opacity = platform.diffuse_premultiply_opacity
            smoothness_premultiply_ao = platform.smoothness_premultiply_ao
            smoothness_premultiply_opacity = platform.smoothness_premultiply_opacity
            use_decimation = platform.use_decimation
            optimize_static = platform.optimize_static
            preserve_seams = platform.preserve_seams
            diffuse_vertex_colors = platform.diffuse_vertex_colors
            translate_bone_names = platform.translate_bone_names
            export_format = platform.export_format
            specular_setup = platform.specular_setup
            phong_setup = platform.phong_setup
            specular_alpha_pack = platform.specular_alpha_pack
            specular_smoothness_overlay = platform.specular_smoothness_overlay
            normal_alpha_pack = platform.normal_alpha_pack
            normal_invert_g = platform.normal_invert_g
            diffuse_emit_overlay = platform.diffuse_emit_overlay
            use_physmodel = platform.use_physmodel
            physmodel_lod = platform.physmodel_lod
            use_lods = platform.use_lods
            lods = platform.lods

            # For GMOD
            if export_format == "GMOD":
                gmod_model_name = platform.gmod_model_name
                sanitized_platform_name = sanitized_name(platform_name)
                sanitized_model_name = sanitized_name(gmod_model_name)
                vmtfile = "\"VertexlitGeneric\"\n{\n    \"$surfaceprop\" \"Flesh\""
                images_path = steam_library_path+"steamapps/common/GarrysMod/garrysmod/"
                target_dir = steam_library_path+"steamapps/common/GarrysMod/garrysmod/addons/"+sanitized_model_name+"_playermodel/materials/models/"+sanitized_model_name
                os.makedirs(target_dir,0o777,True)

            copy_only_handling = platform.copy_only_handling
            prop_bone_handling = platform.prop_bone_handling

            if not os.path.exists(bpy.path.abspath("//CATS Bake/" + platform_name + "/")):
                os.mkdir(bpy.path.abspath("//CATS Bake/" + platform_name + "/"))

            # for cleanliness create platform-specific copies here
            for (bakepass, bakename) in [
                (pass_diffuse, 'diffuse'),
                (pass_normal, 'normal'),
                (pass_smoothness, 'smoothness'),
                (pass_ao, 'ao'),
                (pass_emit, 'emission'),
                (pass_alpha, 'alpha'),
                (pass_metallic, 'metallic'),
                (specular_setup, 'specular'),
                (phong_setup, 'phong')
            ]:
                if not bakepass:
                    continue
                if platform_img(bakename) in bpy.data.images:
                    image = bpy.data.images[platform_img(bakename)]
                    image.user_clear()
                    bpy.data.images.remove(image)
                bpy.ops.image.new(name=platform_img(bakename), width=resolution, height=resolution,
                                  generated_type="BLANK", alpha=False)
                image = bpy.data.images[platform_img(bakename)]
                if export_format != "GMOD":
                    image.filepath = bpy.path.abspath("//CATS Bake/" + platform_name + "/" + platform_img(bakename))
                else:
                    image.filepath = bpy.path.abspath("//CATS Bake/" + platform_name + "/" + sanitized_name(platform_img(bakename)))
                image.generated_width = resolution
                image.generated_height = resolution
                image.scale(resolution, resolution)
                # already completed passes
                if bakename not in ["specular", "normal", "phong"]:
                    orig_image = bpy.data.images["SCRIPT_" + bakename+'.png']
                    image.pixels.foreach_set(orig_image.pixels[:])

            # Create yet another output collection
            plat_collection = bpy.data.collections.new("CATS Bake " + platform_name)
            #context.scene.collection.children.link(plat_collection)
            orig_scene.collection.children.link(plat_collection)

            # Tree-copy all meshes
            plat_arm_copy = self.tree_copy(arm_copy, None, plat_collection, ignore_hidden,
                                           filter_func=lambda obj:
                                           (prop_bone_handling != "REMOVE") or
                                           'generatePropBones' not in obj or not obj['generatePropBones'])
            plat_arm_copy.name = "CATS Armature"

            # Create an extra scene to render in
            bpy.ops.scene.new(type="EMPTY") # copy keeps existing settings
            context.scene.name = "CATS Scene " + platform_name
            context.scene.collection.children.link(plat_collection)

            # Make sure all armature modifiers target the new armature
            for obj in get_objects(plat_collection.all_objects):
                for modifier in obj.modifiers:
                    if modifier.type == "ARMATURE":
                        modifier.object = plat_arm_copy
                    if modifier.type == "MULTIRES":
                        modifier.render_levels = modifier.total_levels

            # Optionally cleanup bones if we're not going to use them
            if merge_twistbones:
                print("merging bones")
                context.scene.keep_merged_bones = False
                bpy.ops.object.select_all(action='DESELECT')
                context.view_layer.objects.active = plat_arm_copy
                Common.switch("EDIT")
                bpy.ops.armature.select_all(action="DESELECT")
                bone_children = dict()
                for editbone in context.visible_bones:
                    if not editbone.parent:
                        continue
                    if not editbone.parent.name in bone_children:
                        bone_children[editbone.parent.name] = []
                    bone_children[editbone.parent.name].append(editbone.name)
                for editbone in context.visible_bones:
                    if 'twist' in editbone.name.lower() and not editbone.children:
                        editbone.select = True
                        if editbone.parent:
                            # only select if bone is alphabetically after all non-twistbones. Prevents hierarchy problems
                            if any(otherbone > editbone.name for otherbone in bone_children[editbone.parent.name]
                                   if not 'twist' in otherbone.lower()):
                                editbone.select = False
                if context.selected_editable_bones:
                    bpy.ops.cats_manual.merge_weights()
                Common.switch("OBJECT")

            if prop_bone_handling == "GENERATE":
                # Find any mesh that's weighted to a single bone, duplicate and rename that bone, move mesh's vertex group to the new bone
                all_path_strings = dict()
                for obj in get_objects(plat_collection.objects, {"MESH"}):
                    if 'generatePropBones' not in obj or not obj['generatePropBones']:
                        continue
                    found_vertex_groups = set([vgp.group for vertex in obj.data.vertices
                                                for vgp in vertex.groups if vgp.weight > 0.00001])
                    if len(found_vertex_groups) == 0:
                        continue

                    orig_obj_name = obj.name[:-4] if obj.name[-4] == '.' else obj.name
                    vgroup_lookup = dict([(vgp.index, vgp.name) for vgp in obj.vertex_groups])
                    for vgp in found_vertex_groups:
                        vgroup_name = vgroup_lookup[vgp]
                        #if not plat_arm_copy.data.bones[vgroup_name].children:
                        #    #TODO: this doesn't account for props attached to something which has existing attachments
                        #    Common.switch("OBJECT")
                        #    print("Object " + obj.name + " already has no children, skipping")
                        #    continue

                        print("Object " + obj.name + " is an eligible prop on " + vgroup_name + "! Creating prop bone...")
                        # If the obj has ".001" or similar, trim it
                        newbonename = "~" + vgroup_name + "_Prop_" + orig_obj_name
                        if newbonename not in obj.vertex_groups:
                            obj.vertex_groups[vgroup_name].name = newbonename
                        else:
                            # if newbonename already exists as a name, merge new vgroup with existing
                            # this means "Obj" and "Obj.001" will get the same bone
                            Common.mix_weights(obj, obj.vertex_groups[vgroup_name], obj.vertex_groups[newbonename])
                            obj.vertex_groups.remove(vgroup_name)

                        context.view_layer.objects.active = plat_arm_copy
                        Common.switch("EDIT")
                        if not vgroup_name in plat_arm_copy.data.edit_bones:
                            continue
                        orig_bone = plat_arm_copy.data.edit_bones[vgroup_name]
                        if newbonename not in plat_arm_copy.data.edit_bones:
                            prop_bone = plat_arm_copy.data.edit_bones.new(newbonename)
                            prop_bone.head = orig_bone.head
                            prop_bone.tail[:] = [(orig_bone.head[i] + orig_bone.tail[i]) / 2 for i in range(3)]
                            prop_bone.parent = orig_bone
                            # To create en/disable animation files
                            next_bone = prop_bone.parent
                            path_string = prop_bone.name
                            while next_bone != None:
                                path_string = next_bone.name + "/" + path_string
                                next_bone = next_bone.parent
                            path_string = orig_armature_name + "/" + path_string
                            if orig_obj_name not in all_path_strings:
                                all_path_strings[orig_obj_name] = set()
                            all_path_strings[orig_obj_name].add(path_string)
                            Common.switch("OBJECT")

                for orig_obj_name, path_strings in all_path_strings.items():
                    # A bit of a hacky string manipulation, just create a curve for each bone based on the editor path. Output file is YAML
                    # {EDITOR_VALUE} = 1
                    # {SCALE_VALUE} = {x: 1, y: 1, z: 1}
                    with open(os.path.dirname(os.path.abspath(__file__)) + "/../extern_tools/enable.anim", 'r') as infile:
                        newname = "Enable " + orig_obj_name
                        editor_curves = ""
                        scale_curves = ""
                        for path_string in sorted(path_strings):
                            with open(os.path.dirname(os.path.abspath(__file__)) + "/../extern_tools/m_ScaleCurves.anim.part", 'r') as infilepart:
                                scale_curves += "".join([line.replace("{PATH_STRING}", path_string).replace("{SCALE_VALUE}", "{x: 1, y: 1, z: 1}") for line in infilepart])
                            with open(os.path.dirname(os.path.abspath(__file__)) + "/../extern_tools/m_EditorCurves.anim.part", 'r') as infilepart:
                                editor_curves += "".join([line.replace("{PATH_STRING}", path_string).replace("{EDITOR_VALUE}", "1") for line in infilepart])

                        with open(bpy.path.abspath("//CATS Bake/" + platform_name + "/" + newname + ".anim"), 'w') as outfile:
                            for line in infile:
                                outfile.write(line.replace("{NAME_STRING}", newname).replace("{EDITOR_CURVES}", editor_curves).replace("{SCALE_CURVES}", scale_curves))
                    with open(os.path.dirname(os.path.abspath(__file__)) + "/../extern_tools/disable.anim", 'r') as infile:
                        newname = "Disable " + orig_obj_name
                        editor_curves = ""
                        scale_curves = ""
                        for path_string in sorted(path_strings):
                            with open(os.path.dirname(os.path.abspath(__file__)) + "/../extern_tools/m_ScaleCurves.anim.part", 'r') as infilepart:
                                scale_curves += "".join([line.replace("{PATH_STRING}", path_string).replace("{SCALE_VALUE}", "{x: 0, y: 0, z: 0}") for line in infilepart])
                            with open(os.path.dirname(os.path.abspath(__file__)) + "/../extern_tools/m_EditorCurves.anim.part", 'r') as infilepart:
                                editor_curves += "".join([line.replace("{PATH_STRING}", path_string).replace("{EDITOR_VALUE}", "0") for line in infilepart])

                        with open(bpy.path.abspath("//CATS Bake/" + platform_name + "/" + newname + ".anim"), 'w') as outfile:
                            for line in infile:
                                outfile.write(line.replace("{NAME_STRING}", newname).replace("{EDITOR_CURVES}", editor_curves).replace("{SCALE_CURVES}", scale_curves))

            if translate_bone_names == "SECONDLIFE":
                bpy.ops.cats_manual.convert_to_secondlife()

            # Blend diffuse and AO to create Quest Diffuse (if selected)
            # Overlay emission onto diffuse, dodge metallic if specular
            if pass_diffuse:
                pixel_buffer = img_channels_as_nparray(platform_img("diffuse"))
                if diffuse_indirect:
                    diffuse_indirect_buffer = img_channels_as_nparray("SCRIPT_diffuse_indirect.png")
                    # Map range: screen the diffuse_indirect onto diffuse
                    pixel_buffer[:3] = 1. - ((1. - (diffuse_indirect_buffer[:3] * diffuse_indirect_opacity)) * (1. - pixel_buffer[:3]))
                if pass_ao and diffuse_premultiply_ao:
                    ao_buffer = img_channels_as_nparray("SCRIPT_ao.png")
                    # Map range: set the black point up to 1-opacity
                    pixel_buffer[:3] = pixel_buffer[:3] * ((1. - diffuse_premultiply_opacity) + (diffuse_premultiply_opacity * ao_buffer[:3]))
                if specular_setup and pass_metallic:
                    metallic_buffer = img_channels_as_nparray("SCRIPT_metallic.png")
                    # Map range: metallic blocks diffuse light
                    pixel_buffer[:3] *= (1. - metallic_buffer[:3])
                if pass_emit and diffuse_emit_overlay:
                    emit_buffer = img_channels_as_nparray("SCRIPT_emission.png")
                    # Map range: screen the emission onto diffuse
                    pixel_buffer[:3] = 1. - ((1. - emit_buffer[:3]) * (1. - pixel_buffer[:3]))
                if export_format == "GMOD":
                    vmtfile += "\n    \"$basetexture\" \"models/"+sanitized_model_name+"/"+sanitized_name(platform_img("diffuse")).replace(".tga","")+"\""
                nparray_channels_to_img(platform_img("diffuse"), pixel_buffer)

            # Preultiply AO into smoothness if selected, to avoid shine in dark areas
            if pass_smoothness and pass_ao and smoothness_premultiply_ao:
                pixel_buffer = img_channels_as_nparray("SCRIPT_smoothness.png")
                ao_buffer = img_channels_as_nparray("SCRIPT_ao.png")
                # Map range: set the black point up to 1-opacity
                pixel_buffer[:3] *= ((1. - smoothness_premultiply_opacity) + (smoothness_premultiply_opacity * ao_buffer[:3]))
                # Alpha is unused on quest, set to 1 to make sure unity doesn't keep it
                pixel_buffer[3:] = 1.0
                nparray_channels_to_img(platform_img("smoothness"), pixel_buffer)

            # Pack to diffuse alpha (if selected)
            if pass_diffuse and ((diffuse_alpha_pack == "SMOOTHNESS" and pass_smoothness) or
                                 (diffuse_alpha_pack == "TRANSPARENCY" and pass_alpha) or
                                 (diffuse_alpha_pack == "EMITMASK" and pass_emit)):
                pixel_buffer = img_channels_as_nparray(platform_img("diffuse"))
                print("Packing to diffuse alpha")
                alpha_buffer = None
                if diffuse_alpha_pack == "SMOOTHNESS":
                    alpha_buffer = img_channels_as_nparray(platform_img("smoothness"))
                    if export_format == "GMOD":
                        vmtfile += "\n    \"$basealphaenvmapmask\" 1"
                elif diffuse_alpha_pack == "TRANSPARENCY":
                    alpha_buffer = img_channels_as_nparray("SCRIPT_alpha.png")
                    if export_format == "GMOD":
                        vmtfile += "\n    \"$translucent\" 1"
                elif diffuse_alpha_pack == "EMITMASK":
                    alpha_buffer = img_channels_as_nparray("SCRIPT_emission.png")
                    # "By default, $selfillum uses the alpha channel of the base texture as a mask.
                    # If the alpha channel of your base texture is used for something else, you can
                    # specify a separate $selfillummask texture."
                    # https://developer.valvesoftware.com/wiki/Glowing_Textures
                    # TODO: independent emit if transparency "\n    \"$selfillummask\" \"models/"+
                    # sanitized_model_name+"/"+baked_emissive_image.name.replace(".tga","")+"\""
                    if export_format == "GMOD":
                        vmtfile += "\n    \"$selfillum\" 1"
                pixel_buffer[3] = (alpha_buffer[0] * 0.299) + (alpha_buffer[1] * 0.587) + (alpha_buffer[2] * 0.114)
                nparray_channels_to_img(platform_img("diffuse"), pixel_buffer)

            # Metallic is sampled from 'r', while ao is 'g', smoothness is 'a'
            if pass_metallic:
                print("Packing to metallic alpha")
                pixel_buffer = img_channels_as_nparray("SCRIPT_metallic.png")
                smoothness_channel = np.ones(len(pixel_buffer[0]), dtype=np.float32)
                if metallic_alpha_pack == "SMOOTHNESS" and pass_smoothness:
                    smoothness_channel = img_channels_as_nparray(platform_img("smoothness"))[0]
                ao_channel = np.zeros(len(pixel_buffer[0]), dtype=np.float32)
                if pass_ao and metallic_pack_ao:
                    ao_channel = img_channels_as_nparray(platform_img("ao"))[0]
                nparray_channels_to_img(platform_img("metallic"),
                                        np.vstack((pixel_buffer[0],
                                                   ao_channel,
                                                   np.zeros(len(pixel_buffer[0]), dtype=np.float32),
                                                   smoothness_channel)))

            # Create specular map
            if specular_setup:
                # TODO: Valve has their own suggested curve ramps, which are indexed above.
                # Add an an option to apply it for a more "source-ey" specular setup
                pixel_buffer = img_channels_as_nparray(platform_img("specular"))
                if pass_metallic:
                    # Use the unaltered diffuse map
                    diffuse_buffer = img_channels_as_nparray("SCRIPT_diffuse.png")
                    metallic_buffer = img_channels_as_nparray("SCRIPT_metallic.png")
                    # Simple specularity: most nonmetallic objects have about 4% reflectiveness
                    pixel_buffer[:3] = (diffuse_buffer[:3] * metallic_buffer[:3]) + (.04 * (1-metallic_buffer[:3]))
                else:
                    pixel_buffer[:3] = 0.04
                if specular_alpha_pack == "SMOOTHNESS" and pass_smoothness:
                    alpha_buffer = img_channels_as_nparray(platform_img("smoothness"))
                    pixel_buffer[3] = alpha_buffer[0]
                # for source games, screen(specular, smoothness) to create envmapmask
                if specular_smoothness_overlay and pass_smoothness:
                    smoothness_buffer = img_channels_as_nparray(platform_img("smoothness"))
                    pixel_buffer[:3] *= smoothness_buffer[:3]

                nparray_channels_to_img(platform_img("specular"), pixel_buffer)

            # Phong texture (R: smoothness, G: metallic, pack smoothness * AO to normalmap alpha as mask)
            if phong_setup and pass_smoothness:
                # Use the unaltered smoothness
                red_channel = img_channels_as_nparray("SCRIPT_smoothness.png")[0]
                green_channel = np.zeros(len(red_channel), dtype=np.float32)
                blue_channel = np.zeros(len(red_channel), dtype=np.float32)
                alpha_channel = np.zeros(len(red_channel), dtype=np.float32)

                if pass_normal:
                    # Has to be specified first!
                    if export_format == "GMOD":
                        vmtfile += "\n    \"$bumpmap\" \"models/"+sanitized_model_name+"/"+sanitized_name(platform_img("normal")).replace(".tga","")+"\""
                if export_format == "GMOD":
                    vmtfile += "\n    \"$phong\" 1"
                    vmtfile += "\n    \"$phongboost\" 1.0"
                    vmtfile += "\n    \"$phongfresnelranges\" \"[0 0.5 1.0\"]"
                    vmtfile += "\n    \"$phongexponenttexture\" \"models/"+sanitized_model_name+"/"+sanitized_name(platform_img("phong")).replace(".tga","")+"\""

                if pass_metallic:
                    # Use the unaltered metallic
                    green_channel = img_channels_as_nparray("SCRIPT_metallic.png")[0]
                    if export_format == "GMOD":
                        vmtfile += "\n    \"$phongalbedotint\" 1"

                nparray_channels_to_img(platform_img("phong"),
                                        np.vstack((red_channel,
                                        green_channel,
                                        blue_channel,
                                        alpha_channel)))

            # Remove old UV maps (if we created new ones)
            if generate_uvmap:
                for obj in get_objects(plat_collection.all_objects, {"MESH"}):
                    uv_layers = [layer.name for layer in obj.data.uv_layers]
                    while uv_layers:
                        layer = uv_layers.pop()
                        if layer != "CATS UV Super" and layer != "CATS UV" and layer != "Detail Map":
                            print("Removing UV {}".format(layer))
                            obj.data.uv_layers.remove(obj.data.uv_layers[layer])
                for obj in get_objects(plat_collection.all_objects, {"MESH"}):
                    obj.data.uv_layers.active = obj.data.uv_layers["CATS UV"]

            print("Decimating")
            context.scene.decimation_remove_doubles = platform.remove_doubles

            # Make note of which objects are going to be exported
            export_groups = [
                ("Bake", [plat_arm_copy.name])
            ]

            # Physmodel does a couple extra things like ensuring doubles are removed, wire display
            if use_physmodel:
                new_arm = self.tree_copy(plat_arm_copy, None, plat_collection, ignore_hidden, view_layer=context.view_layer)
                for obj in get_objects(new_arm.children):
                    obj.display_type = "WIRE"
                context.scene.max_tris = int(platform.max_tris * physmodel_lod)
                bpy.ops.cats_decimation.auto_decimate(armature_name=new_arm.name, preserve_seams=False, seperate_materials=False)
                for obj in get_objects(new_arm.children):
                    obj.name = "LODPhysics"
                new_arm.name = "ArmatureLODPhysics"
                export_groups.append(("LODPhysics", ["LODPhysics", "ArmatureLODPhysics"]))

            if use_lods:
                for idx, lod in enumerate(lods):
                    new_arm = self.tree_copy(plat_arm_copy, None, plat_collection, ignore_hidden, view_layer=context.view_layer)
                    context.scene.max_tris = int(platform.max_tris * lod)
                    bpy.ops.cats_decimation.auto_decimate(armature_name=new_arm.name, preserve_seams=preserve_seams, seperate_materials=False)
                    for obj in get_objects(new_arm.children):
                        obj.name = "LOD" + str(idx + 1)
                    new_arm.name = "ArmatureLOD" + str(idx + 1)
                    export_groups.append(("LOD" + str(idx + 1), ["LOD" + str(idx + 1), "ArmatureLOD" + str(idx + 1)]))

            if use_decimation:
                # Decimate. If 'preserve seams' is selected, forcibly preserve seams (seams from islands, deselect seams)
                context.scene.max_tris = int(platform.max_tris)
                bpy.ops.cats_decimation.auto_decimate(armature_name=plat_arm_copy.name, preserve_seams=preserve_seams, seperate_materials=False)
            else:
                # join meshes here if we didn't decimate
                Common.join_meshes(armature_name=plat_arm_copy.name, repair_shape_keys=False)

            # Remove all other materials if we've done at least one bake pass
            for obj in get_objects(plat_collection.all_objects):
                if obj.type == 'MESH':
                    context.view_layer.objects.active = obj
                    while len(obj.material_slots) > 0:
                        obj.active_material_index = 0  # select the top material
                        bpy.ops.object.material_slot_remove()

            # Apply generated material (object normals -> normal map -> BSDF normal and other textures)
            mat = bpy.data.materials.get("CATS Baked " + platform_name)
            if mat is not None:
                bpy.data.materials.remove(mat, do_unlink=True)
            # create material
            mat = bpy.data.materials.new(name="CATS Baked " + platform_name)
            mat.use_nodes = True
            mat.use_backface_culling = True
            # add a normal map and image texture to connect the world texture, if it exists
            tree = mat.node_tree
            bsdfnode = next(node for node in tree.nodes if node.type == "BSDF_PRINCIPLED")
            if bsdf_original is not None:
                for bsdfinput in bsdfnode.inputs:
                    bsdfinput.default_value = bsdf_original.inputs[bsdfinput.identifier].default_value
            if pass_normal:
                normaltexnode = tree.nodes.new("ShaderNodeTexImage")
                normaltexnode.image = bpy.data.images["SCRIPT_world.png"]
                # If not supersampling, sample SCRIPT_WORLD 1:1 so we don't blur it
                if not supersample_normals:
                    normaltexnode.interpolation = "Closest"
                normaltexnode.location.x -= 500
                normaltexnode.location.y -= 200

                normalmapnode = tree.nodes.new("ShaderNodeNormalMap")
                normalmapnode.space = "OBJECT"
                normalmapnode.location.x -= 200
                normalmapnode.location.y -= 200

                tree.links.new(normalmapnode.inputs["Color"], normaltexnode.outputs["Color"])
                tree.links.new(bsdfnode.inputs["Normal"], normalmapnode.outputs["Normal"])

                if generate_uvmap:
                    for obj in get_objects(plat_collection.all_objects, {"MESH"}):
                        if supersample_normals:
                            obj.data.uv_layers["CATS UV Super"].active_render = True
                        else:
                            obj.data.uv_layers["CATS UV"].active_render = True
            for obj in get_objects(plat_collection.all_objects, {"MESH"}):
                obj.data.materials.append(mat)

            if pass_normal:
                # Bake tangent normals
                self.bake_pass(context, "normal", "NORMAL", set(), get_objects(plat_collection.all_objects, {"MESH"}, filter_func=lambda obj: not "LOD" in obj.name),
                               (resolution, resolution), 1 if draft_render else 128, 0, [0.5, 0.5, 1., 1.], True, pixelmargin, solidmaterialcolors=solidmaterialcolors)
                image = bpy.data.images[platform_img("normal")]
                image.colorspace_settings.name = 'Non-Color'
                normal_image = bpy.data.images["SCRIPT_normal.png"]
                image.pixels.foreach_set(normal_image.pixels[:])
                if export_format == "GMOD":
                    vmtfile += "\n    \"$bumpmap\" \"models/"+sanitized_model_name+"/"+sanitized_name(image.name).replace(".tga","")+"\""
                if normal_alpha_pack != "NONE":
                    print("Packing to normal alpha")
                    if normal_alpha_pack == "SPECULAR":
                        alpha_image = bpy.data.images[platform_img("specular")]
                        if export_format == "GMOD":
                            vmtfile += "\n    \"$normalmapalphaenvmapmask\" 1"
                            vmtfile += "\n    \"$envmap\" env_cubemap"
                    elif normal_alpha_pack == "SMOOTHNESS":
                        # 'There must be a Phong mask. The alpha channel of a bump map acts as a Phong mask by default.'
                        alpha_image = bpy.data.images[platform_img("smoothness")]
                    pixel_buffer = list(image.pixels)
                    alpha_buffer = alpha_image.pixels[:]
                    for idx in range(3, len(pixel_buffer), 4):
                        pixel_buffer[idx] = (alpha_buffer[idx - 3] * 0.299) + (alpha_buffer[idx - 2] * 0.587) + (alpha_buffer[idx - 1] * 0.114)
                    image.pixels[:] = pixel_buffer
                if normal_invert_g:
                    pixel_buffer = list(image.pixels)
                    for idx in range(1, len(pixel_buffer), 4):
                        pixel_buffer[idx] = 1. - pixel_buffer[idx]
                    image.pixels[:] = pixel_buffer

            # Reapply keys
            if not apply_keys:
                for obj in get_objects(plat_collection.all_objects):
                    if Common.has_shapekeys(obj):
                        for key in obj.data.shape_keys.key_blocks:
                            if key.name in shapekey_values:
                                key.value = shapekey_values[key.name]


            # Remove CATS UV Super
            if generate_uvmap and supersample_normals:
                for obj in get_objects(plat_collection.all_objects, {"MESH"}):
                    uv_layers = [layer.name for layer in obj.data.uv_layers]
                    while uv_layers:
                        layer = uv_layers.pop()
                        if layer == "CATS UV Super":
                            print("Removing UV {}".format(layer))
                            obj.data.uv_layers.remove(obj.data.uv_layers[layer])

            # Always remove existing vertex colors here
            for obj in get_objects(plat_collection.all_objects, {"MESH"}):
                if obj.data.vertex_colors is not None and len(obj.data.vertex_colors) > 0:
                    while len(obj.data.vertex_colors) > 0:
                        context.view_layer.objects.active = obj
                        bpy.ops.mesh.vertex_color_remove()

            # Update generated material to preview all of our passes
            if pass_normal:
                normaltexnode.image = bpy.data.images[platform_img("normal")]
                normalmapnode.space = "TANGENT"
                normaltexnode.interpolation = "Linear"
            if pass_metallic:
                metallictexnode = tree.nodes.new("ShaderNodeTexImage")
                metallictexnode.image = bpy.data.images[platform_img("metallic")]
                metallictexnode.location.x -= 300
                metallictexnode.location.y += 200
                seprgbnode = tree.nodes.new("ShaderNodeSeparateRGB")

                tree.links.new(seprgbnode.inputs["Image"], metallictexnode.outputs["Color"])
                tree.links.new(bsdfnode.inputs["Metallic"], seprgbnode.outputs["R"])
            if pass_diffuse:
                diffusetexnode = tree.nodes.new("ShaderNodeTexImage")
                diffusetexnode.image = bpy.data.images[platform_img("diffuse")]
                diffusetexnode.location.x -= 300
                diffusetexnode.location.y += 500

                # If AO, blend in AO.
                if pass_ao and not diffuse_premultiply_ao:
                    # AO -> Math (* ao_opacity + (1-ao_opacity)) -> Mix (Math, diffuse) -> Color
                    multiplytexnode = tree.nodes.new("ShaderNodeMath")
                    multiplytexnode.operation = "MULTIPLY_ADD"
                    multiplytexnode.inputs[1].default_value = diffuse_premultiply_opacity
                    multiplytexnode.inputs[2].default_value = 1. - diffuse_premultiply_opacity
                    multiplytexnode.location.x -= 400
                    multiplytexnode.location.y += 700
                    if pass_metallic and metallic_pack_ao:
                        tree.links.new(multiplytexnode.inputs[0], seprgbnode.outputs["G"])
                    else:
                        aotexnode = tree.nodes.new("ShaderNodeTexImage")
                        aotexnode.image = bpy.data.images[platform_img("ao")]
                        aotexnode.location.x -= 700
                        aotexnode.location.y += 800
                        tree.links.new(multiplytexnode.inputs[0], aotexnode.outputs["Color"])

                    mixnode = tree.nodes.new("ShaderNodeMixRGB")
                    mixnode.blend_type = "MULTIPLY"
                    mixnode.inputs["Fac"].default_value = 1.0
                    mixnode.location.x -= 200
                    mixnode.location.y += 700
                    tree.links.new(mixnode.inputs["Color1"], multiplytexnode.outputs["Value"])
                    tree.links.new(mixnode.inputs["Color2"], diffusetexnode.outputs["Color"])

                    tree.links.new(bsdfnode.inputs["Base Color"], mixnode.outputs["Color"])
                else:
                    tree.links.new(bsdfnode.inputs["Base Color"], diffusetexnode.outputs["Color"])
            if pass_smoothness:
                if pass_diffuse and (diffuse_alpha_pack == "SMOOTHNESS"):
                    invertnode = tree.nodes.new("ShaderNodeInvert")
                    diffusetexnode.location.x -= 200
                    invertnode.location.x -= 200
                    invertnode.location.y += 200
                    tree.links.new(invertnode.inputs["Color"], diffusetexnode.outputs["Alpha"])
                    tree.links.new(bsdfnode.inputs["Roughness"], invertnode.outputs["Color"])
                elif pass_metallic and (metallic_alpha_pack == "SMOOTHNESS"):
                    invertnode = tree.nodes.new("ShaderNodeInvert")
                    metallictexnode.location.x -= 200
                    invertnode.location.x -= 200
                    invertnode.location.y += 100
                    tree.links.new(invertnode.inputs["Color"], metallictexnode.outputs["Alpha"])
                    tree.links.new(bsdfnode.inputs["Roughness"], invertnode.outputs["Color"])
                else:
                    smoothnesstexnode = tree.nodes.new("ShaderNodeTexImage")
                    smoothnesstexnode.image = bpy.data.images[platform_img("smoothness")]
                    invertnode = tree.nodes.new("ShaderNodeInvert")
                    tree.links.new(invertnode.inputs["Color"], smoothnesstexnode.outputs["Color"])
                    tree.links.new(bsdfnode.inputs["Roughness"], invertnode.outputs["Color"])
            if pass_alpha:
                if pass_diffuse and (diffuse_alpha_pack == "TRANSPARENCY"):
                    tree.links.new(bsdfnode.inputs["Alpha"], diffusetexnode.outputs["Alpha"])
                else:
                    alphatexnode = tree.nodes.new("ShaderNodeTexImage")
                    alphatexnode.image = bpy.data.images[platform_img("alpha")]
                    tree.links.new(bsdfnode.inputs["Alpha"], alphatexnode.outputs["Color"])
                mat.blend_method = 'CLIP'
            if pass_emit:
                emittexnode = tree.nodes.new("ShaderNodeTexImage")
                emittexnode.image = bpy.data.images[platform_img("emission")]
                emittexnode.location.x -= 800
                emittexnode.location.y -= 150
                tree.links.new(bsdfnode.inputs["Emission"], emittexnode.outputs["Color"])

            # Rebake diffuse to vertex colors: Incorperates AO
            if pass_diffuse and diffuse_vertex_colors:
                for obj in get_objects(plat_collection.all_objects, {"MESH"}):
                    context.view_layer.objects.active = obj
                    bpy.ops.mesh.vertex_color_add()

                self.genericize_bsdfs(get_objects(plat_collection.all_objects, {"MESH"}),
                                      {"Base Color": "Base Color"})
                self.bake_pass(context, "vertex_diffuse", "DIFFUSE", {"COLOR", "VERTEX_COLORS"}, get_objects(plat_collection.all_objects, {"MESH"}),
                               (1, 1), 32, 0, [0.5, 0.5, 0.5, 1.], True, pixelmargin)
                self.restore_bsdfs(get_objects(plat_collection.all_objects, {"MESH"}))

                # TODO: If we're not baking anything else in, remove all UV maps entirely

                # Update material preview
                #tree.nodes.remove(diffusetexnode)
                diffusevertnode = tree.nodes.new("ShaderNodeVertexColor")
                diffusevertnode.layer_name = "Col"
                diffusevertnode.location.x -= 300
                diffusevertnode.location.y += 500
                tree.links.new(bsdfnode.inputs["Base Color"], diffusevertnode.outputs["Color"])

            # Try to only output what you'll end up importing into unity.
            context.scene.render.image_settings.file_format = 'TARGA' if export_format == "GMOD" else 'PNG'
            context.scene.render.image_settings.color_mode = 'RGBA'
            for (bakepass, bakeconditions) in [
                ("diffuse", pass_diffuse and not diffuse_vertex_colors),
                ("smoothness", pass_smoothness and (diffuse_alpha_pack != "SMOOTHNESS") and (metallic_alpha_pack != "SMOOTHNESS") and (specular_alpha_pack != "SMOOTHNESS") and (normal_alpha_pack != "SMOOTHNESS") and not specular_smoothness_overlay),
                ("ao", pass_ao and not diffuse_premultiply_ao and not (metallic_pack_ao and pass_metallic)),
                ("emission", pass_emit and not diffuse_alpha_pack == "EMITMASK"),
                ("alpha", pass_alpha and (diffuse_alpha_pack != "TRANSPARENCY")),
                ("metallic", pass_metallic and not specular_setup and not phong_setup),
                ("specular", specular_setup and normal_alpha_pack != "SPECULAR"),
                ("phong", phong_setup),
                ("normal", pass_normal)
            ]:
                if not bakeconditions:
                    continue
                image = bpy.data.images[platform_img(bakepass)]
                context.scene.display_settings.display_device = 'None' if use_linear else 'sRGB'
                context.scene.view_settings.view_transform = "Raw" if use_linear else "Standard"
                image.save_render(bpy.path.abspath(image.filepath), scene=context.scene)
                if export_format == "GMOD":
                    image.filepath_raw = images_path+"materialsrc/"+sanitized_name(image.name)
                    image.save_render(image.filepath_raw,scene=context.scene)
                    self.compile_gmod_tga(steam_library_path,images_path,sanitized_name(image.name))
                    if os.path.isfile(target_dir+"/"+sanitized_name(image.name).replace(".tga",".vtf")):
                        os.remove(target_dir+"/"+sanitized_name(image.name).replace(".tga",".vtf"))
                    shutil.move(images_path+"materials/"+sanitized_name(image.name).replace(".tga",".vtf"), target_dir)

            if cleanup_shapekeys:
                for mesh in plat_collection.all_objects:
                    if mesh.type == 'MESH' and mesh.data.shape_keys is not None:
                        names = [key.name for key in mesh.data.shape_keys.key_blocks]
                        for name in names:
                            if name[-4:] == "_old" or name[-11:] == " - Reverted":
                                mesh.shape_key_remove(key=mesh.data.shape_keys.key_blocks[name])

            # '_bake' shapekeys are always applied and removed.
            for mesh in plat_collection.all_objects:
                if mesh.type == 'MESH' and mesh.data.shape_keys is not None:
                    names = [key.name for key in mesh.data.shape_keys.key_blocks]
                    for name in names:
                        if name[-5:] == "_bake":
                            mesh.shape_key_remove(key=mesh.data.shape_keys.key_blocks[name])

            if optimize_static:
                for mesh in plat_collection.all_objects:
                    if mesh.type == 'MESH' and mesh.data.shape_keys is not None:
                        context.view_layer.objects.active = mesh
                        bpy.ops.cats_manual.optimize_static_shapekeys()

            # Remove all materials for export - blender will try to embed materials but it doesn't work with our setup
            #exception is Gmod because Gmod needs textures to be applied to work - @989onan
            if export_format not in ["GMOD"] and copy_only_handling != "COPY":
                for obj in get_objects(plat_collection.all_objects):
                    if obj.type == 'MESH':
                        context.view_layer.objects.active = obj
                        for slot in obj.material_slots:
                            slot.material = None

            # Re-apply the old armature transforms on the new-armature, then inverse-apply to the data of the armature
            # This prevents animations designed for the old avatar from breaking
            if export_format not in ["GMOD", "DAE"]:
                plat_arm_copy.scale = armature.scale
                plat_arm_copy.rotation_euler = armature.rotation_euler

                context.view_layer.objects.active = plat_arm_copy
                Common.switch("EDIT")
                # Performing these changes in edit mode avoids a scene update issue, but may not be totally neccesary.
                plat_arm_copy.data.transform(armature.matrix_basis.inverted())
                Common.switch("OBJECT")
                for obj in get_objects(plat_collection.all_objects):
                    if obj.type == 'MESH':
                        obj.data.transform(armature.matrix_basis.inverted(), shape_keys=True)
                        obj.data.update()

            # Copy all of our 'copyonly' objects here, and add them to the export group
            if copy_only_handling == "COPY":
                for obj in get_objects(armature.children, {"MESH"}, filter_func=lambda obj:
                                       not not_copyonly(obj)):
                    new_obj = self.tree_copy(obj, plat_arm_copy, plat_collection, ignore_hidden,
                                              view_layer=orig_view_layer)
                    if not new_obj:
                        continue
                    new_obj.parent = plat_arm_copy
                    new_obj['catsForcedExportName'] = obj.name

                    # Make sure all armature modifiers target the new armature
                    for modifier in new_obj.modifiers:
                        if modifier.type == "ARMATURE":
                            modifier.object = plat_arm_copy
                        if modifier.type == "MULTIRES":
                            modifier.render_levels = modifier.total_levels

                bpy.ops.object.select_all(action='DESELECT')
                for obj in get_objects(Common.get_children_recursive(plat_arm_copy), {"MESH"},
                                       filter_func=lambda obj: obj['catsForcedExportName'] != "Static"):
                    obj.select_set(True)

                # Join to save on skinned mesh renderers
                Common.join_meshes(armature_name=plat_arm_copy.name, repair_shape_keys=False, mode=1)
                for obj in get_objects(Common.get_children_recursive(plat_arm_copy), {"MESH"},
                                       filter_func=lambda obj: obj['catsForcedExportName'] != "Static"):
                    obj['catsForcedExportName'] = orig_largest_obj_name

            # Prep export group 1
            export_groups[0][1].extend(obj.name for obj in Common.get_children_recursive(plat_arm_copy))

            for export_group in export_groups:
                assert(all(obj_name in plat_collection.all_objects for obj_name in export_group[1]), export_group)
                bpy.ops.object.select_all(action='DESELECT')
                for obj in get_objects(plat_collection.all_objects):
                    if obj.name in export_group[1]:
                        obj.select_set(True)
                if export_format == "FBX":
                    # Monkeypatch the FBX exporter to use 'catsForcedExportName' instead of obj.name
                    Fbx_patch.patch_fbx_exporter()
                    bpy.ops.export_scene.fbx(filepath=bpy.path.abspath("//CATS Bake/" + platform_name + "/" + export_group[0] + ".fbx"), check_existing=False, filter_glob='*.fbx',
                                             use_selection=True,
                                             use_active_collection=False, global_scale=1., apply_unit_scale=True, apply_scale_options='FBX_SCALE_ALL',
                                             bake_space_transform=False, object_types={'ARMATURE', 'MESH'},
                                             use_mesh_modifiers=False, use_mesh_modifiers_render=False, mesh_smooth_type='OFF', use_subsurf=False,
                                             use_mesh_edges=False, use_tspace=False, use_custom_props=False, add_leaf_bones=False, primary_bone_axis='Y',
                                             secondary_bone_axis='X', use_armature_deform_only=False, armature_nodetype='NULL', bake_anim=True,
                                             path_mode='AUTO',
                                             embed_textures=False, batch_mode='OFF', use_batch_own_dir=True, use_metadata=True,
                                             axis_forward='-Z', axis_up='Y')
                elif export_format == "DAE":
                    bpy.ops.wm.collada_export(filepath=bpy.path.abspath("//CATS Bake/" + platform_name + "/" + export_group[0] + ".dae"), check_existing=False, filter_blender=False, filter_backup=False, filter_image=False, filter_movie=False,
                                              filter_python=False, filter_font=False, filter_sound=False, filter_text=False, filter_archive=False, filter_btx=False,
                                              filter_collada=True, filter_alembic=False, filter_usd=False, filter_volume=False, filter_folder=True,
                                              filter_blenlib=False, filemode=8, display_type='DEFAULT', prop_bc_export_ui_section='main',
                                              apply_modifiers=False, export_mesh_type=0, export_mesh_type_selection='view', export_global_forward_selection='Y',
                                              export_global_up_selection='Z', apply_global_orientation=False, selected=True, include_children=False,
                                              include_armatures=True, include_shapekeys=False, deform_bones_only=False, include_animations=True, include_all_actions=True,
                                              export_animation_type_selection='sample', sampling_rate=1, keep_smooth_curves=False, keep_keyframes=False, keep_flat_curves=False,
                                              active_uv_only=False, use_texture_copies=False, triangulate=True, use_object_instantiation=True, use_blender_profile=True,
                                              sort_by_name=False, export_object_transformation_type=0, export_object_transformation_type_selection='matrix',
                                              export_animation_transformation_type=0, open_sim=False,
                                              limit_precision=False, keep_bind_info=False)
                elif export_format == "GMOD":
                    #compile model. (TAKES JUST AS LONG AS BAKE OR MORE)
                    bpy.ops.cats_importer.export_gmod_addon(steam_library_path=steam_library_path,gmod_model_name=gmod_model_name,platform_name=platform_name,armature_name=plat_arm_copy.name)
            # Reapply cats material
            if export_format != "GMOD":
                for obj in get_objects(plat_collection.all_objects, {"MESH"}):
                    if len(obj.material_slots) == 0:
                        obj.data.materials.append(mat)
                    else:
                        for slot in obj.material_slots:
                            if slot.material == None:
                                slot.material = mat

            if optimize_static:
                with open(os.path.dirname(os.path.abspath(__file__)) + "/../extern_tools/BakeFixer.cs", 'r') as infile:
                    with open(bpy.path.abspath("//CATS Bake/" + platform_name + "/") + "BakeFixer.cs", 'w') as outfile:
                        for line in infile:
                            outfile.write(line.replace("{BODYNAME}", orig_largest_obj_name)
                                          .replace("{IFDEFNAME}", orig_largest_obj_name.upper().replace(" ", "_"))
                                          .replace("{ARMATURENAME}", plat_arm_copy['catsForcedExportName']))
            # Delete our duplicate scene
            bpy.ops.scene.delete()

            if export_format == "GMOD":
                vmtfile += "\n}"
                vmtfiledir = open(target_dir+"/cats_baked_"+sanitized_platform_name+".vmt","w")
                vmtfiledir.write(vmtfile)
                vmtfiledir.close()
                collection = bpy.data.collections["CATS Bake"]
            # Move armature so we can see it
            if quick_compare and export_format != "GMOD":
                for obj in get_objects(plat_collection.objects, filter_type={"ARMATURE"}):
                    obj.location.x += armature.dimensions.x * (1 + platform_number)
                for idx, _ in enumerate(lods):
                    if "ArmatureLOD" + str(idx + 1) in plat_collection.objects:
                        plat_collection.objects["ArmatureLOD" + str(idx + 1)].location.z += armature.dimensions.z * (1 + idx)

        # Delete our duplicate scene and the platform-agnostic CATS Bake
        bpy.ops.scene.delete()

        for obj in get_objects(collection.objects):
            bpy.data.objects.remove(obj, do_unlink=True)

        bpy.data.collections.remove(collection)

        #clean unused data
        if not is_unittest:
            bpy.ops.outliner.orphans_purge(do_local_ids=True, do_linked_ids=True, do_recursive=True)

        # set viewport to material preview
        for area in context.screen.areas:
            if area.type == "VIEW_3D":
                area.spaces.active.shading.type = "MATERIAL"

        self.report({'INFO'}, t('cats_bake.info.success'))

        print("BAKE COMPLETE!")<|MERGE_RESOLUTION|>--- conflicted
+++ resolved
@@ -1120,41 +1120,22 @@
             bpy.ops.object.select_all(action='DESELECT')
             for layer in cats_uv_layers:
                 Common.switch('OBJECT')
-<<<<<<< HEAD
                 if pack_uvs:
-                    for obj in collection.all_objects:
-                        if obj.type == 'MESH':
-                            obj.data.uv_layers.active = obj.data.uv_layers[layer]
-                            context.view_layer.objects.active = obj
+                    for obj in get_objects(collection.all_objects, {"MESH"}):
+                        obj.data.uv_layers.active = obj.data.uv_layers[layer]
+                        context.view_layer.objects.active = obj
+                        obj.select_set(True)
                     Common.switch('EDIT')
                     bpy.ops.mesh.select_all(action='SELECT')
                     bpy.ops.uv.select_all(action='SELECT')
                     bpy.ops.uv.average_islands_scale()  # Use blender average so we can make our own tweaks.
                     Common.switch('OBJECT')
 
-            # TODO: this doesn't really need editor commands
+            # Scale up textures most likely to be looked closer at (in this case, eyes)
             if prioritize_face and pack_uvs:
-                for obj in collection.all_objects:
-                    if obj.type != "MESH":
-                        continue
-                    context.view_layer.objects.active = obj
-=======
-                for obj in get_objects(collection.all_objects, {"MESH"}):
-                    obj.data.uv_layers.active = obj.data.uv_layers[layer]
-                    context.view_layer.objects.active = obj
-                    obj.select_set(True)
-                Common.switch('EDIT')
-                bpy.ops.mesh.select_all(action='SELECT')
-                bpy.ops.uv.select_all(action='SELECT')
-                bpy.ops.uv.average_islands_scale()  # Use blender average so we can make our own tweaks.
-                Common.switch('OBJECT')
-
-            # Scale up textures most likely to be looked closer at (in this case, eyes)
-            if prioritize_face:
                 for obj in get_objects(collection.all_objects, {"MESH"}):
                     # Build set of relevant vertices
                     affected_vertices = set()
->>>>>>> e2d71ace
                     for group in ['LeftEye', 'lefteye', 'Lefteye', 'Eye.L', "Eye_L", 'RightEye', 'righteye', 'Righteye', 'Eye.R', "Eye_R"]:
                         if group in obj.vertex_groups:
                             vgroup_idx = obj.vertex_groups[group].index
@@ -1182,13 +1163,15 @@
                 bpy.ops.uv.select_all(action='SELECT')
                 # have a UI-able toggle, if UVP is detected, to keep lock overlapping in place
                 # otherwise perform blender pack here
-<<<<<<< HEAD
+                
                 if pack_uvs:
                     if not context.scene.uvp_lock_islands:
                         bpy.ops.uv.pack_islands(rotate=True, margin=margin)
-                    
-                    # detect if UVPackMaster installed and configured
-                    if 'uvpm3_props' in context.scene:
+
+                    # detect if UVPackMaster installed and configured: apparently UVP doesn't always
+                    # self-initialize? So just force it
+                    # if 'uvpm3_props' in context.scene:
+                    try:
                         context.scene.uvpm3_props.normalize_islands = False
                         # CATS UV Super is where we do the World normal bake, so it must be totally
                         # non-overlapping.
@@ -1203,52 +1186,23 @@
                         # Give UVP a static number of iterations to do TODO: make this configurable?
                         for _ in range(1, 3):
                             bpy.ops.uvpackmaster3.pack(mode_id='pack.single_tile')
-                    elif 'uvpm2_props' in context.scene:
-=======
-                if not context.scene.uvp_lock_islands:
-                    bpy.ops.uv.pack_islands(rotate=True, margin=margin)
-
-                # detect if UVPackMaster installed and configured: apparently UVP doesn't always
-                # self-initialize? So just force it
-                # if 'uvpm3_props' in context.scene:
-                try:
-                    context.scene.uvpm3_props.normalize_islands = False
-                    # CATS UV Super is where we do the World normal bake, so it must be totally
-                    # non-overlapping.
-                    context.scene.uvpm3_props.lock_overlapping_enable = layer != 'CATS UV Super'
-                    context.scene.uvpm3_props.lock_overlapping_mode = '2'
-                    context.scene.uvpm3_props.pack_to_others = False
-                    context.scene.uvpm3_props.margin = margin
-                    context.scene.uvpm3_props.simi_threshold = 3
-                    context.scene.uvpm3_props.precision = 1000
-                    context.scene.uvpm3_props.rotation_enable = True
-                    context.scene.uvpm3_props.rotation_step = 90
-                    # Give UVP a static number of iterations to do TODO: make this configurable?
-                    for _ in range(1, 3):
-                        bpy.ops.uvpackmaster3.pack(mode_id='pack.single_tile')
-                except:
-                    try:
->>>>>>> e2d71ace
-                        context.scene.uvp2_props.normalize_islands = False
-                        context.scene.uvp2_props.lock_overlapping_mode = ('0' if
-                                                                          layer == 'CATS UV Super' else
-                                                                          '2')
-                        context.scene.uvp2_props.pack_to_others = False
-                        context.scene.uvp2_props.margin = margin
-                        context.scene.uvp2_props.similarity_threshold = 3
-                        context.scene.uvp2_props.precision = 1000
-                        # Give UVP a static number of iterations to do TODO: make this configurable?
-                        for _ in range(1, 3):
-                            bpy.ops.uvpackmaster2.uv_pack()
-<<<<<<< HEAD
-                    else:
-                        bpy.ops.uv.pack_islands(rotate=True, margin=margin)
-=======
                     except:
-                        bpy.ops.uv.pack_islands(rotate=True, margin=margin)
-                        pass
-
->>>>>>> e2d71ace
+                        try:
+                            context.scene.uvp2_props.normalize_islands = False
+                            context.scene.uvp2_props.lock_overlapping_mode = ('0' if
+                                                                              layer == 'CATS UV Super' else
+                                                                              '2')
+                            context.scene.uvp2_props.pack_to_others = False
+                            context.scene.uvp2_props.margin = margin
+                            context.scene.uvp2_props.similarity_threshold = 3
+                            context.scene.uvp2_props.precision = 1000
+                            # Give UVP a static number of iterations to do TODO: make this configurable?
+                            for _ in range(1, 3):
+                                bpy.ops.uvpackmaster2.uv_pack()
+                        except:
+                            bpy.ops.uv.pack_islands(rotate=True, margin=margin)
+                            pass
+                            
                 Common.switch('OBJECT')
 
             if optimize_solid_materials:
