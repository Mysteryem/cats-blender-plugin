--- conflicted
+++ resolved
@@ -214,8 +214,8 @@
         precision=2,
         subtype='FACTOR'
     )
-    
-    
+
+
     # Bake
     Scene.bake_animation_weighting = BoolProperty(
         name=t('Scene.decimation_animation_weighting.label'),
@@ -387,7 +387,7 @@
         description="Create 'Disable' shapekeys for all but the largest mesh, that cause it to shrink to nothing. Lets you keep toggleable props, without the need for additional meshes.",
         default=False
     )
-    
+
     Scene.bake_resolution = IntProperty(
         name=t('Scene.bake_resolution.label'),
         description=t('Scene.bake_resolution.desc'),
@@ -531,25 +531,12 @@
         default=False
     )
 
-<<<<<<< HEAD
-=======
-    Scene.bake_questdiffuse_opacity = FloatProperty(
-        name=t('Scene.bake_questdiffuse_opacity.label'),
-        description=t('Scene.bake_questdiffuse_opacity.desc'),
-        default=0.75,
-        min=0.0,
-        max=1.0,
-        step=0.05,
-        precision=2,
-        subtype='FACTOR'
-    )
-    
     Scene.bake_optimize_solid_materials = BoolProperty(
         name="Optimize Solid Materials",
         description="Optimizes solid materials by making a small area for them. AO pass will nullify",
         default=True
     )
-    
+
     Scene.bake_unwrap_angle = FloatProperty(
         name="Unwrap Angle",
         description="The angle Reproject uses when unwrapping. Larger angles yield less islands but more stretching and smaller does opposite",
@@ -559,9 +546,7 @@
         step=0.1,
         precision=1
     )
-    
-    
->>>>>>> ad3f1e32
+
     Scene.selection_mode = EnumProperty(
         name=t('Scene.selection_mode.label'),
         description=t('Scene.selection_mode.desc'),
